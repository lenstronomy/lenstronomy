__author__ = 'sibirrer'

from lenstronomy.ImSim.Numerics.numerics_subframe import NumericsSubFrame
from lenstronomy.ImSim.image2source_mapping import Image2SourceMapping
from lenstronomy.LensModel.lens_model import LensModel
from lenstronomy.LightModel.light_model import LightModel
from lenstronomy.PointSource.point_source import PointSource
from lenstronomy.ImSim.differential_extinction import DifferentialExtinction
from lenstronomy.Util import util

import numpy as np

__all__ = ['ImageModel']


class ImageModel(object):
    """
    this class uses functions of lens_model and source_model to make a lensed image
    """
    def __init__(self, data_class, psf_class, lens_model_class=None, source_model_class=None,
                 lens_light_model_class=None, point_source_class=None, extinction_class=None, kwargs_numerics=None,
                 kwargs_pixelbased=None, fixed_lens_model=False):
        """
        :param data_class: instance of ImageData() or PixelGrid() class
        :param psf_class: instance of PSF() class
        :param lens_model_class: instance of LensModel() class
        :param source_model_class: instance of LightModel() class describing the source parameters
        :param lens_light_model_class: instance of LightModel() class describing the lens light parameters
        :param point_source_class: instance of PointSource() class describing the point sources
        :param kwargs_numerics: keyword arguments with various numeric description (see ImageNumerics class for options)
        :param kwargs_pixelbased: keyword arguments with various settings related to the pixel-based solver (see SLITronomy documentation)
        :param fixed_lens_model: keeps the lens model fixed during likelihood calls; this setting should only be set to
        true if all lens components are fixed
        """
        self.type = 'single-band'
        self.num_bands = 1
        self.PSF = psf_class
        self.Data = data_class
        self.PSF.set_pixel_size(self.Data.pixel_width)
        if kwargs_numerics is None:
            kwargs_numerics = {}
        self.ImageNumerics = NumericsSubFrame(pixel_grid=self.Data, psf=self.PSF, **kwargs_numerics)
        if lens_model_class is None:
            lens_model_class = LensModel(lens_model_list=[])
        self.LensModel = lens_model_class
        if point_source_class is None:
            point_source_class = PointSource(point_source_type_list=[])
        self.PointSource = point_source_class
        self.PointSource.update_lens_model(lens_model_class=lens_model_class)
        x_center, y_center = self.Data.center
        self.PointSource.update_search_window(search_window=np.max(self.Data.width), x_center=x_center,
                                              y_center=y_center, min_distance=self.Data.pixel_width,
                                              only_from_unspecified=True)
        self._psf_error_map = self.PSF.psf_error_map_bool

        if source_model_class is None:
            source_model_class = LightModel(light_model_list=[])
        self.SourceModel = source_model_class
        if lens_light_model_class is None:
            lens_light_model_class = LightModel(light_model_list=[])
        self.LensLightModel = lens_light_model_class
        self._kwargs_numerics = kwargs_numerics
        if extinction_class is None:
            extinction_class = DifferentialExtinction(optical_depth_model=[])
        self._extinction = extinction_class
        if kwargs_pixelbased is None:
            kwargs_pixelbased = {}
        else:
            kwargs_pixelbased = kwargs_pixelbased.copy()
        self._pixelbased_bool = self._detect_pixelbased_models()
        if self._pixelbased_bool is True:
            from slitronomy.Util.class_util import create_solver_class  # requirement on SLITronomy is exclusively here
            self.SourceNumerics = self._setup_pixelbased_source_numerics(kwargs_numerics, kwargs_pixelbased)
            self.PixelSolver = create_solver_class(self.Data, self.PSF, self.ImageNumerics, self.SourceNumerics,
                                                   self.LensModel, self.SourceModel, self.LensLightModel, self.PointSource,
                                                   self._extinction, kwargs_pixelbased)
            self.source_mapping = None  # handled with pixelated operator
        else:
<<<<<<< HEAD
            self.source_mapping = Image2SourceMapping(lensModel=lens_model_class, sourceModel=source_model_class,
                                                      fixed_lens_model=fixed_lens_model)
=======
            self.source_mapping = Image2SourceMapping(lensModel=lens_model_class, sourceModel=source_model_class)
            
        self._pb = data_class.primary_beam
        if self._pb is not None:
            self._pb_1d = util.image2array(self._pb)
        else:
            self._pb_1d = None
>>>>>>> a806a10d

    def reset_point_source_cache(self, cache=True):
        """
        deletes all the cache in the point source class and saves it from then on

        :param cache: boolean, if True, saves the next occuring point source positions in the cache
        :return: None
        """
        self.PointSource.delete_lens_model_cache()
        self.PointSource.set_save_cache(cache)

    def update_psf(self, psf_class):
        """

        update the instance of the class with a new instance of PSF() with a potentially different point spread function

        :param psf_class:
        :return: no return. Class is updated.
        """
        self.PSF = psf_class
        self.PSF.set_pixel_size(self.Data.pixel_width)
        self.ImageNumerics = NumericsSubFrame(pixel_grid=self.Data, psf=self.PSF, **self._kwargs_numerics)

    def source_surface_brightness(self, kwargs_source, kwargs_lens=None, kwargs_extinction=None, kwargs_special=None,
                                  unconvolved=False, de_lensed=False, k=None, update_pixelbased_mapping=True):
        """

        computes the source surface brightness distribution

        :param kwargs_source: list of keyword arguments corresponding to the superposition of different source light profiles
        :param kwargs_lens: list of keyword arguments corresponding to the superposition of different lens profiles
        :param kwargs_extinction: list of keyword arguments of extinction model
        :param unconvolved: if True: returns the unconvolved light distribution (prefect seeing)
        :param de_lensed: if True: returns the un-lensed source surface brightness profile, otherwise the lensed.
        :param k: integer, if set, will only return the model of the specific index
        :return: 2d array of surface brightness pixels
        """
        if len(self.SourceModel.profile_type_list) == 0:
            return np.zeros(self.Data.num_pixel_axes)
        if self._pixelbased_bool is True:
            return self._source_surface_brightness_pixelbased(kwargs_source, kwargs_lens=kwargs_lens, 
                                                       kwargs_extinction=kwargs_extinction, 
                                                       kwargs_special=kwargs_special,
                                                       unconvolved=unconvolved, de_lensed=de_lensed, k=k,
                                                       update_mapping=update_pixelbased_mapping)
        else:
            return self._source_surface_brightness_analytical(kwargs_source, kwargs_lens=kwargs_lens, 
                                                       kwargs_extinction=kwargs_extinction, 
                                                       kwargs_special=kwargs_special,
                                                       unconvolved=unconvolved, de_lensed=de_lensed, k=k)

    def _source_surface_brightness_analytical(self, kwargs_source, kwargs_lens=None, kwargs_extinction=None, kwargs_special=None,
                                              unconvolved=False, de_lensed=False, k=None):
        """

        computes the source surface brightness distribution

        :param kwargs_source: list of keyword arguments corresponding to the superposition of different source light profiles
        :param kwargs_lens: list of keyword arguments corresponding to the superposition of different lens profiles
        :param kwargs_extinction: list of keyword arguments of extinction model
        :param unconvolved: if True: returns the unconvolved light distribution (prefect seeing)
        :param de_lensed: if True: returns the un-lensed source surface brightness profile, otherwise the lensed.
        :param k: integer, if set, will only return the model of the specific index
        :return: 2d array of surface brightness pixels
        """
        ra_grid, dec_grid = self.ImageNumerics.coordinates_evaluate
        if de_lensed is True:
            source_light = self.SourceModel.surface_brightness(ra_grid, dec_grid, kwargs_source, k=k)
        else:
            source_light = self.source_mapping.image_flux_joint(ra_grid, dec_grid, kwargs_lens, kwargs_source, k=k)
            source_light *= self._extinction.extinction(ra_grid, dec_grid, kwargs_extinction=kwargs_extinction,
                                                        kwargs_special=kwargs_special)
            
        # multiply with primary beam before convolution
        if self._pb is not None:
            source_light *= self._pb_1d
            
        source_light_final = self.ImageNumerics.re_size_convolve(source_light, unconvolved=unconvolved)
        return source_light_final

    def _source_surface_brightness_pixelbased(self, kwargs_source, kwargs_lens=None, kwargs_extinction=None, kwargs_special=None,
                                              unconvolved=False, de_lensed=False, k=None, update_mapping=True):
        """
        computes the source surface brightness distribution, using pixel-based solver for light profiles (from SLITronomy)

        :param kwargs_source: list of keyword arguments corresponding to the superposition of different source light profiles
        :param kwargs_lens: list of keyword arguments corresponding to the superposition of different lens profiles
        :param kwargs_extinction: list of keyword arguments of extinction model
        :param unconvolved: if True: returns the unconvolved light distribution (prefect seeing)
        :param de_lensed: if True: returns the un-lensed source surface brightness profile, otherwise the lensed.
        :param k: integer, if set, will only return the model of the specific index
        :param update_mapping: if False, prevent the pixelated lensing mapping to be updated (saves computation time if previously computed). 
        :return: 2d array of surface brightness pixels
        """
        ra_grid, dec_grid = self.SourceNumerics.coordinates_evaluate
        source_light = self.SourceModel.surface_brightness(ra_grid, dec_grid, kwargs_source, k=k)
        if de_lensed is True:
            source_light = self.SourceNumerics.re_size_convolve(source_light, unconvolved=unconvolved)
        else:
            source_mapping = self.PixelSolver.lensingOperator
            source_light = source_mapping.source2image(source_light, kwargs_lens=kwargs_lens, kwargs_special=kwargs_special,
                                                       update_mapping=update_mapping, original_source_grid=True)
            source_light = self.ImageNumerics.re_size_convolve(source_light, unconvolved=unconvolved)
        # undo flux normalization performed by re_size_convolve (already handled in SLITronomy)
        source_light_final = source_light / self.Data.pixel_width**2
        return source_light_final

    def lens_surface_brightness(self, kwargs_lens_light, unconvolved=False, k=None):
        """

        computes the lens surface brightness distribution

        :param kwargs_lens_light: list of keyword arguments corresponding to different lens light surface brightness profiles
        :param unconvolved: if True, returns unconvolved surface brightness (perfect seeing), otherwise convolved with PSF kernel
        :return: 2d array of surface brightness pixels
        """
        if self._pixelbased_bool is True:
            if unconvolved is True:
                raise ValueError("Lens light pixel-based modelling does not perform deconvolution")
            return self._lens_surface_brightness_pixelbased(kwargs_lens_light, k=k)
        else:
            return self._lens_surface_brightness_analytical(kwargs_lens_light, unconvolved=unconvolved, k=k)

    def _lens_surface_brightness_analytical(self, kwargs_lens_light, unconvolved=False, k=None):
        """

        computes the lens surface brightness distribution

        :param kwargs_lens_light: list of keyword arguments corresponding to different lens light surface brightness profiles
        :param unconvolved: if True, returns unconvolved surface brightness (perfect seeing), otherwise convolved with PSF kernel
        :return: 2d array of surface brightness pixels
        """
        ra_grid, dec_grid = self.ImageNumerics.coordinates_evaluate
        lens_light = self.LensLightModel.surface_brightness(ra_grid, dec_grid, kwargs_lens_light, k=k)
        
        # multiply with primary beam before convolution
        if self._pb is not None:
            lens_light *= self._pb_1d
            
        lens_light_final = self.ImageNumerics.re_size_convolve(lens_light, unconvolved=unconvolved)
        return lens_light_final

    def _lens_surface_brightness_pixelbased(self, kwargs_lens_light, k=None):
        """

        computes the lens surface brightness distribution , using pixel-based solver for light profiles (from SLITronomy)
        Important: SLITronomy does not solve for deconvolved lens light, hence the returned map is convolved with the PSF.

        :param kwargs_lens_light: list of keyword arguments corresponding to different lens light surface brightness profiles
        :return: 2d array of surface brightness pixels
        """
        ra_grid, dec_grid = self.ImageNumerics.coordinates_evaluate
        lens_light = self.LensLightModel.surface_brightness(ra_grid, dec_grid, kwargs_lens_light, k=k)
        lens_light_final = util.array2image(lens_light)
        return lens_light_final

    def point_source(self, kwargs_ps, kwargs_lens=None, kwargs_special=None, unconvolved=False, k=None):
        """

        computes the point source positions and paints PSF convolutions on them

        :param kwargs_ps:
        :param k:
        :return:
        """
        point_source_image = np.zeros((self.Data.num_pixel_axes))
        if unconvolved or self.PointSource is None:
            return point_source_image
        ra_pos, dec_pos, amp = self.PointSource.point_source_list(kwargs_ps, kwargs_lens=kwargs_lens, k=k)
        # raise warnings when primary beam is attempted to be applied to point sources.
        if len(ra_pos) != 0 and self._pb is not None:
            raise Warning("Antenna primary beam does not apply to point sources in ImageModel!")
        ra_pos, dec_pos = self._displace_astrometry(ra_pos, dec_pos, kwargs_special=kwargs_special)
        point_source_image += self.ImageNumerics.point_source_rendering(ra_pos, dec_pos, amp)
        return point_source_image

    def image(self, kwargs_lens=None, kwargs_source=None, kwargs_lens_light=None, kwargs_ps=None,
              kwargs_extinction=None, kwargs_special=None, unconvolved=False, source_add=True, lens_light_add=True, point_source_add=True):
        """

        make an image with a realisation of linear parameter values "param"

        :param kwargs_lens: list of keyword arguments corresponding to the superposition of different lens profiles
        :param kwargs_source: list of keyword arguments corresponding to the superposition of different source light profiles
        :param kwargs_lens_light: list of keyword arguments corresponding to different lens light surface brightness profiles
        :param kwargs_ps: keyword arguments corresponding to "other" parameters, such as external shear and point source image positions
        :param unconvolved: if True: returns the unconvolved light distribution (prefect seeing)
        :param source_add: if True, compute source, otherwise without
        :param lens_light_add: if True, compute lens light, otherwise without
        :param point_source_add: if True, add point sources, otherwise without
        :return: 2d array of surface brightness pixels of the simulation
        """
        model = np.zeros((self.Data.num_pixel_axes))
        if source_add is True:
            model += self.source_surface_brightness(kwargs_source, kwargs_lens, kwargs_extinction=kwargs_extinction,
                                                    kwargs_special=kwargs_special, unconvolved=unconvolved)
        if lens_light_add is True:
            model += self.lens_surface_brightness(kwargs_lens_light, unconvolved=unconvolved)
        if point_source_add is True:
            model += self.point_source(kwargs_ps, kwargs_lens, kwargs_special=kwargs_special, unconvolved=unconvolved)
        return model

    def extinction_map(self, kwargs_extinction=None, kwargs_special=None):
        """
        differential extinction per pixel

        :param kwargs_extinction: list of keyword arguments corresponding to the optical depth models tau, such that extinction is exp(-tau)
        :param kwargs_special: keyword arguments, additional parameter to the extinction
        :return: 2d array of size of the image
        """
        ra_grid, dec_grid = self.ImageNumerics.coordinates_evaluate
        extinction = self._extinction.extinction(ra_grid, dec_grid, kwargs_extinction=kwargs_extinction,
                                                        kwargs_special=kwargs_special)
        extinction_array = np.ones_like(ra_grid) * extinction
        extinction = self.ImageNumerics.re_size_convolve(extinction_array, unconvolved=True)
        return extinction

    def _displace_astrometry(self, x_pos, y_pos, kwargs_special=None):
        """
        displaces point sources by shifts specified in kwargs_special

        :param x_pos: list of point source positions according to point source model list
        :param y_pos: list of point source positions according to point source model list
        :param kwargs_special: keyword arguments, can contain 'delta_x_image' and 'delta_y_image'
        The list is defined in order of the image positions
        :return: shifted image positions in same format as input
        """
        if kwargs_special is not None:
            if 'delta_x_image' in kwargs_special:
                delta_x, delta_y = kwargs_special['delta_x_image'], kwargs_special['delta_y_image']
                delta_x_new = np.zeros(len(x_pos))
                delta_x_new[0:len(delta_x)] = delta_x[:]
                delta_y_new = np.zeros(len(y_pos))
                delta_y_new[0:len(delta_y)] = delta_y
                x_pos = x_pos + delta_x_new
                y_pos = y_pos + delta_y_new
        return x_pos, y_pos

    def _detect_pixelbased_models(self):
        """
        Returns True if light profiles specific to pixel-based modelling are present in source model list.
        Otherwise returns False.

        Currently, pixel-based light profiles are: 'SLIT_STARLETS', 'SLIT_STARLETS_GEN2'.
        """
        source_model_list = self.SourceModel.profile_type_list
        if 'SLIT_STARLETS' in source_model_list or 'SLIT_STARLETS_GEN2' in source_model_list:
            if len(source_model_list) > 1:
                raise ValueError("'SLIT_STARLETS' or 'SLIT_STARLETS_GEN2' must be the only source model list for pixel-based modelling")
            return True
        return False

    def _setup_pixelbased_source_numerics(self, kwargs_numerics, kwargs_pixelbased):
        """
        Check if model requirement are compatible with support pixel-based solver,
        and creates a new numerics class specifically for source plane.

        :param kwargs_numerics: keyword argument with various numeric description (see ImageNumerics class for options)
        :param kwargs_pixelbased: keyword argument with various settings related to the pixel-based solver (see SLITronomy documentation)
        """
        # check that the required convolution type is compatible with pixel-based modelling (in current implementation)
        psf_type = self.PSF.psf_type
        supersampling_convolution = kwargs_numerics.get('supersampling_convolution', False)
        supersampling_factor = kwargs_numerics.get('supersampling_factor', 1)
        compute_mode = kwargs_numerics.get('compute_mode', 'regular')
        if psf_type not in ['PIXEL', 'NONE']:
            raise ValueError("Only convolution using a pixelated kernel is supported for pixel-based modelling")
        if compute_mode != 'regular':
            raise ValueError("Only regular coordinate grid is supported for pixel-based modelling")
        if (supersampling_convolution is True and supersampling_factor > 1):
            raise ValueError("Only non-supersampled convolution is supported for pixel-based modelling")

        # setup the source numerics with a (possibily) different supersampling resolution
        supersampling_factor_source = kwargs_pixelbased.pop('supersampling_factor_source', 1)
        kwargs_numerics_source = kwargs_numerics.copy()
        kwargs_numerics_source['supersampling_factor'] = supersampling_factor_source
        kwargs_numerics_source['compute_mode'] = 'regular'
        source_numerics_class = NumericsSubFrame(pixel_grid=self.Data, psf=self.PSF, **kwargs_numerics_source)
        return source_numerics_class<|MERGE_RESOLUTION|>--- conflicted
+++ resolved
@@ -76,18 +76,15 @@
                                                    self._extinction, kwargs_pixelbased)
             self.source_mapping = None  # handled with pixelated operator
         else:
-<<<<<<< HEAD
             self.source_mapping = Image2SourceMapping(lensModel=lens_model_class, sourceModel=source_model_class,
                                                       fixed_lens_model=fixed_lens_model)
-=======
-            self.source_mapping = Image2SourceMapping(lensModel=lens_model_class, sourceModel=source_model_class)
-            
-        self._pb = data_class.primary_beam
-        if self._pb is not None:
-            self._pb_1d = util.image2array(self._pb)
-        else:
-            self._pb_1d = None
->>>>>>> a806a10d
+
+            self._pb = data_class.primary_beam
+            if self._pb is not None:
+                self._pb_1d = util.image2array(self._pb)
+            else:
+                self._pb_1d = None
+
 
     def reset_point_source_cache(self, cache=True):
         """
