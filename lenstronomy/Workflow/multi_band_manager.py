__author__ = "sibirrer"

from lenstronomy.Workflow.update_manager import UpdateManager
import copy

__all__ = ["MultiBandUpdateManager"]


class MultiBandUpdateManager(UpdateManager):
    """Specific Manager to deal with multiple images with disjoint lens model
    parameterization.

    The class inherits the UpdateManager() class and adds functionalities to hold and
    relieve fixed all lens model parameters of a specific frame/image for more
    convenient use of the FittingSequence.
    """

    def __init__(
        self,
        kwargs_model,
        kwargs_constraints,
        kwargs_likelihood,
        kwargs_params,
        num_bands=0,
    ):
        """

        :param kwargs_model: keyword arguments to describe all model components used in
         class_creator.create_class_instances()
        :param kwargs_constraints: keyword arguments of the Param() class to handle parameter constraints during the
         sampling (except upper and lower limits and sampling input mean and width)
        :param kwargs_likelihood: keyword arguments of the Likelihood() class to handle parameters and settings of the
         likelihood
        :param kwargs_params: setting of the sampling bounds and initial guess mean and spread.
         The argument is organized as:
         'lens_model': [kwargs_init, kwargs_sigma, kwargs_fixed, kwargs_lower, kwargs_upper]
         'source_model': [kwargs_init, kwargs_sigma, kwargs_fixed, kwargs_lower, kwargs_upper]
         'lens_light_model': [kwargs_init, kwargs_sigma, kwargs_fixed, kwargs_lower, kwargs_upper]
         'point_source_model': [kwargs_init, kwargs_sigma, kwargs_fixed, kwargs_lower, kwargs_upper]
         'extinction_model': [kwargs_init, kwargs_sigma, kwargs_fixed, kwargs_lower, kwargs_upper]
         'special': [kwargs_init, kwargs_sigma, kwargs_fixed, kwargs_lower, kwargs_upper]
        :param num_bands: integer, number of image bands
        """
<<<<<<< HEAD
        super(MultiBandUpdateManager, self).__init__(kwargs_model, kwargs_constraints, kwargs_likelihood, kwargs_params)
        kwargs_lens_fixed_init, _, _, _, _, _, _ = self.fixed_kwargs
=======
        super(MultiBandUpdateManager, self).__init__(
            kwargs_model, kwargs_constraints, kwargs_likelihood, kwargs_params
        )
        kwargs_lens_fixed_init, _, _, _, _, _ = self.fixed_kwargs
>>>>>>> 079f91d2
        self._kwargs_lens_fixed_init = copy.deepcopy(kwargs_lens_fixed_init)

        self._index_lens_model_list = kwargs_model.get(
            "index_lens_model_list", [None for i in range(num_bands)]
        )
        self._index_source_list = kwargs_model.get(
            "index_source_light_model_list", [None for i in range(num_bands)]
        )
        self._index_lens_light_list = kwargs_model.get(
            "index_lens_light_model_list", [None for i in range(num_bands)]
        )
        self._num_bands = num_bands

    def keep_frame_fixed(self, frame_list_fixed):
        """

        :param frame_list_fixed: list of indexes of frames whose lens models to be fixed
        :return: updated fixed lens model parameter in the FittingSequence()
        """
        for j in frame_list_fixed:
            if self._index_lens_model_list[j] is not None:
                for i in self._index_lens_model_list[j]:
                    self._lens_fixed[i] = self._kwargs_temp["kwargs_lens"][i]

    def undo_frame_fixed(self, frame_list):
        """

        :param frame_list: list of frame indexes to be set back to the parameters being fixed in the initial fix
        parameters in the class creation
        :return: updated fixed lens model parameter in the FittingSequence()
        """
        for j in frame_list:
            if self._index_lens_model_list[j] is not None:
                for i in self._index_lens_model_list[j]:
                    self._lens_fixed[i] = copy.deepcopy(self._kwargs_lens_fixed_init[i])

    def fix_not_computed(self, free_bands):
        """Fix all the lens models that are part of a imaging band that is not set to be
        computed. Free those that are modeled. #TODO check for overlapping models for
        more automated fixing of parameters.

        :param free_bands: boolean list of length of the imaging bands, True indicates
            that the lens model is being fitted for
        :return: None
        """
        undo_frame_list = []
        fix_frame_list = []
        for i in range(len(free_bands)):
            if free_bands[i] is True:
                undo_frame_list.append(i)
            else:
                fix_frame_list.append(i)
        self.undo_frame_fixed(undo_frame_list)
        self.keep_frame_fixed(fix_frame_list)<|MERGE_RESOLUTION|>--- conflicted
+++ resolved
@@ -41,15 +41,10 @@
          'special': [kwargs_init, kwargs_sigma, kwargs_fixed, kwargs_lower, kwargs_upper]
         :param num_bands: integer, number of image bands
         """
-<<<<<<< HEAD
-        super(MultiBandUpdateManager, self).__init__(kwargs_model, kwargs_constraints, kwargs_likelihood, kwargs_params)
-        kwargs_lens_fixed_init, _, _, _, _, _, _ = self.fixed_kwargs
-=======
         super(MultiBandUpdateManager, self).__init__(
             kwargs_model, kwargs_constraints, kwargs_likelihood, kwargs_params
         )
-        kwargs_lens_fixed_init, _, _, _, _, _ = self.fixed_kwargs
->>>>>>> 079f91d2
+        kwargs_lens_fixed_init, _, _, _, _, _, _ = self.fixed_kwargs
         self._kwargs_lens_fixed_init = copy.deepcopy(kwargs_lens_fixed_init)
 
         self._index_lens_model_list = kwargs_model.get(
