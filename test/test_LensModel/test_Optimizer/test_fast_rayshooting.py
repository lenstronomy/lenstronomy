--- conflicted
+++ resolved
@@ -49,19 +49,6 @@
     def test_rayshooting(self):
         solver = LensEquationSolver(self.lensModel)
         source_x, source_y = -0.05, -0.02
-<<<<<<< HEAD
-        x_image_true, y_image_true = solver.findBrightImage(source_x, source_y, self.kwargs_epl)
-
-        fast_rayshooting = MultiplaneFast(x_image_true, y_image_true, self.zlens, self.zsource,
-                                           self.lens_model_list_epl, self.zlist_epl,
-                 astropy_instance=None, param_class=self.param_class, foreground_rays=None,
-                 tol_source=1e-5, numerical_alpha_class=None)
-
-        x_fore, y_fore, alpha_x_fore, alpha_y_fore = fast_rayshooting._ray_shooting_fast_foreground()
-        xtrue, ytrue, alpha_xtrue, alpha_ytrue = self.lensModel.lens_model.\
-            ray_shooting_partial_comoving(np.zeros_like(x_image_true), np.zeros_like(y_image_true), x_image_true, y_image_true, 0.,
-                                 self.zlens, self.kwargs_epl)
-=======
         x_image_true, y_image_true = solver.findBrightImage(
             source_x, source_y, self.kwargs_epl
         )
@@ -80,27 +67,10 @@
             numerical_alpha_class=None,
         )
 
-        (
-            x_fore,
-            y_fore,
-            alpha_x_fore,
-            alpha_y_fore,
-        ) = fast_rayshooting._ray_shooting_fast_foreground()
-        (
-            xtrue,
-            ytrue,
-            alpha_xtrue,
-            alpha_ytrue,
-        ) = self.lensModel.lens_model.ray_shooting_partial(
-            np.zeros_like(x_image_true),
-            np.zeros_like(y_image_true),
-            x_image_true,
-            y_image_true,
-            0.0,
-            self.zlens,
-            self.kwargs_epl,
-        )
->>>>>>> 536052cd
+        x_fore, y_fore, alpha_x_fore, alpha_y_fore = fast_rayshooting._ray_shooting_fast_foreground()
+        xtrue, ytrue, alpha_xtrue, alpha_ytrue = self.lensModel.lens_model.\
+            ray_shooting_partial_comoving(np.zeros_like(x_image_true), np.zeros_like(y_image_true), x_image_true, y_image_true, 0.,
+                                 self.zlens, self.kwargs_epl)
 
         npt.assert_almost_equal(x_fore, xtrue)
         npt.assert_almost_equal(y_fore, ytrue)
@@ -149,9 +119,5 @@
         npt.assert_almost_equal(chi_square_total, chi_square_source)
 
 
-<<<<<<< HEAD
-if __name__ == '__main__':
-=======
 if __name__ == "__main__":
->>>>>>> 536052cd
     pytest.main()