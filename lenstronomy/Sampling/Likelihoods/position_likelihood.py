--- conflicted
+++ resolved
@@ -305,7 +305,6 @@
         lens_model,
         z_sources
     ):
-<<<<<<< HEAD
         """
         Calculates the rms scatter for the sources' x and y positions wrt the mean of 
         the sources calculated for each group of multiple images.
@@ -318,25 +317,6 @@
         difference between each calculated source position and the mean (x and y), 
         and the rms scatter of the source positions (x and y) wrt the mean of the
         calculated positions for each source.
-=======
-        """Calculates the rms scatter for the sources' x and y positions wrt the mean of
-        the sources calculated for each group of multiple images.
-
-        :param x_source_list: x positions of sources as calculated by the
-            source_position_likelihood function, first return using
-            ._lensModel.rayshooting(x_image[i], y_image[i], kwargs_lens, k=k_lens) {can
-            replace ._lensModel with a lenModel class instance}
-        :param y_source_list: y positions of sources as calculated by the
-            source_position_likelihood function, second return using
-            ._lensModel.rayshooting(x_image[i], y_image[i], kwargs_lens, k=k_lens) {can
-            replace ._lensModel with a lenModel class instance}
-        :param num_sources: int, number of sources as input or in the data set
-        :param num_images_groups: list of ints, each value is the number of multiple
-            images associated with the source of that index :return rms_scatter_xs,
-            rms_scatter_ys, ax: list of floats representing the rms scatter of the
-            source positions (x and y) wrt the mean for each, and the axes for two
-            scatter plots and two histograms.
->>>>>>> 06d7ed4b
         """
 
         num_sources = len(kwargs_ps)
@@ -371,13 +351,8 @@
             x_source_temp = []
             y_source_temp = []
             for j in range(num_images_list[i]):
-<<<<<<< HEAD
                 x_source_temp.append(x_sources[j+cutoff])
                 y_source_temp.append(y_sources[j+cutoff])
-=======
-                x_source_temp.append(float(x_source_list[j + cutoff]))
-                y_source_temp.append(float(y_source_list[j + cutoff]))
->>>>>>> 06d7ed4b
             cutoff += num_images_list[i]
             grouped_xs.append(x_source_temp)
             grouped_ys.append(y_source_temp)
@@ -402,7 +377,6 @@
         diffs_x2 = []
         diffs_y2 = []
         for i in range(len(diffs_x)):
-<<<<<<< HEAD
             diff_x2 = diffs_x[i]**2
             diffs_x2.append(float(diff_x2))
             diff_y2 = diffs_y[i]**2
@@ -414,112 +388,7 @@
         rms_x = sqrt((1/(num_sources-1))*sum_x)
         rms_y = sqrt((1/(num_sources-1))*sum_y)
 
-
-
-##################################
-
-        # x_sources = []
-        # y_sources = []
-        # for i in range(len(kwargs_ps)):
-        #     x_image_data = kwargs_ps[i]['ra_image']
-        #     y_image_data = kwargs_ps[i]['dec_image']
-        #     # self._lensModel.change_source_redshift(z_source=z_sources[i])
-        #     for j in range(len(x_image_data)):
-        #         x_source_i, y_source_i = lens_model.ray_shooting(x_image_data[i][j], y_image_data[i][j], kwargs_lens, k=None)
-        #         x_sources.append(x_source_i)
-        #         y_sources.append(y_source_i)
-
-        # num_images_list = []
-        # num_sources = len(kwargs_ps)
-        # for i in range(num_sources):
-        #     num_images_list.append(len(kwargs_ps[i]['ra_image']))
-
-        # grouped_xs = []
-        # grouped_ys = []
-        # cutoff = 0
-        # for i in range(num_sources):
-        #     x_source_temp = []
-        #     y_source_temp = []
-        #     for j in range(num_images_list[i]):
-        #         x_source_temp.append(float(x_sources[j+cutoff]))
-        #         y_source_temp.append(float(y_sources[j+cutoff]))
-        #     cutoff += num_images_list[i]
-        #     grouped_xs.append(x_source_temp)
-        #     grouped_ys.append(y_source_temp)
-
-        # means_x = []
-        # means_y = []
-        # for i in range(num_sources):
-        #     for j in range(num_images_list[i]):
-        #         mean_x = sum(grouped_xs[i]) / len(grouped_xs[i])
-        #         means_x.append(mean_x)
-        #         mean_y = sum(grouped_ys[i]) / len(grouped_ys[i])
-        #         means_y.append(mean_y)
-
-        # diffs_x = []
-        # diffs_y = []
-        # for i in range(num_sources):
-        #     for j in range(num_images_list[i]):
-        #         diff_x_temp = float(grouped_xs[i] - means_x[i])
-        #         diffs_x.append(diff_x_temp)
-        #         diff_y_temp = float(grouped_ys[i] - means_y[i])
-        #         diffs_y.append(diff_y_temp)
-            
-        # diffs_x2 = []
-        # diffs_y2 = []
-        # for i in range(len(diffs_x)):
-        #     diff_x2 = diffs_x[i]**2
-        #     diffs_x2.append(diff_x2)
-        #     diff_y2 = diffs_y[i]**2
-        #     diffs_y2.append(diff_y2)
-
-        # sum_x = sum(diffs_x2)
-        # sum_y = sum(diffs_y2)
-        # rms_x = sqrt((1/(num_sources-1)) * sum_x)
-        # rms_y = sqrt((1/(num_sources-1)) * sum_y)
-
         return diffs_x, diffs_y, rms_x, rms_y
-=======
-            for j in range(len(diffs_x[i])):
-                rms_scatter_x = sqrt((1 / (num_sources - 1)) * (diffs_x[i][j] ** 2))
-                rms_scatter_y = sqrt((1 / (num_sources - 1)) * (diffs_y[i][j] ** 2))
-                rms_scatters_x.append(rms_scatter_x)
-                rms_scatters_y.append(rms_scatter_y)
-
-        f, ax = plt.subplots(1, 4, figsize=(20, 5), sharex=True, sharey=True)
-
-        for i in range(len(x_source_list)):
-            ax[0].scatter(x_source_list[i], rms_scatters_x[i], c="blue")
-            ax[1].scatter(y_source_list[i], rms_scatters_y[i], c="red")
-        ax[0].set_xlabel("source posiiton x [arcsec]")
-        ax[1].set_xlabel("source posiiton y [arcsec]")
-        ax[0].set_ylabel("rms scatter")
-        ax[1].set_ylabel("rms scatter")
-
-        values_x, bins_x, bars_x = ax[2].hist(
-            rms_scatters_x, bins=20, edgecolor="black"
-        )
-        values_y, bins_y, bars_y = ax[3].hist(
-            rms_scatters_y, bins=20, edgecolor="black"
-        )
-
-        # ax[2].hist(rms_scatters_x, bins=20, edgecolor='Black')
-        ax[2].set_xlabel("RMS scatter of Source x Position [arcsec]")
-        ax[2].set_ylabel("Frequency")
-        ax[2].bar_label(bars_x, fontsize=10, color="blue")
-        ax[2].margins(x=0.01, y=0.1)
-
-        # ax[3].hist(rms_scatters_y, bins=20, edgecolor='Black')
-        ax[3].set_xlabel("RMS scatter of Source y Position [arcsec]")
-        ax[3].set_ylabel("Frequency")
-        ax[3].bar_label(bars_y, fontsize=10, color="blue")
-        ax[3].margins(x=0.01, y=0.1)
-
-        ax[2].set_title("RMS Scatter for Source x Position")
-        ax[3].set_title("RMS Scatter for Source y Position")
-
-        return rms_scatters_x, rms_scatters_y, ax
->>>>>>> 06d7ed4b
 
     @property
     def num_data(self):
