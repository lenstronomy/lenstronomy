--- conflicted
+++ resolved
@@ -169,13 +169,7 @@
         ):
             kernel_point_source_supersampled = self._kernel_point_source_supersampled
             return kernel_point_source_supersampled
-<<<<<<< HEAD
         if hasattr(self, "_kernel_point_source_init") and hasattr(self, "_point_source_supersampling_factor_init"):
-=======
-        if hasattr(self, "._kernel_point_source_init") and hasattr(
-            self, "._point_source_supersampling_factor_init"
-        ):
->>>>>>> 3e0d4e56
             if self._point_source_supersampling_factor_init == supersampling_factor:
                 kernel_point_source_supersampled = self._kernel_point_source_init
                 return kernel_point_source_supersampled
@@ -202,7 +196,6 @@
             )
 
         elif self.psf_type == "PIXEL":
-
 
             kernel = kernel_util.subgrid_kernel(
                 self.kernel_point_source, supersampling_factor, odd=True, num_iter=5
