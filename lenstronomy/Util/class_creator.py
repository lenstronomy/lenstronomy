from lenstronomy.Data.imaging_data import ImageData
from lenstronomy.Data.psf import PSF
from lenstronomy.LensModel.lens_model import LensModel
from lenstronomy.LightModel.light_model import LightModel
from lenstronomy.PointSource.point_source import PointSource
from lenstronomy.ImSim.differential_extinction import DifferentialExtinction
from lenstronomy.ImSim.image_linear_solve import ImageLinearFit
from lenstronomy.ImSim.tracer_model import TracerModelSource

from lenstronomy.Util.package_util import exporter

export, __all__ = exporter()


@export
<<<<<<< HEAD
def create_class_instances(lens_model_list=None, z_lens=None, z_source=None, z_source_convention=None,
                           lens_redshift_list=None, kwargs_interp=None,
                           multi_plane=False, distance_ratio_sampling=False,
                           observed_convention_index=None, source_light_model_list=None,
                           lens_light_model_list=None, point_source_model_list=None, fixed_magnification_list=None,
                           flux_from_point_source_list=None,
                           additional_images_list=None, kwargs_lens_eqn_solver=None,
                           source_deflection_scaling_list=None, source_redshift_list=None, cosmo=None,
                           index_lens_model_list=None, index_source_light_model_list=None,
                           index_lens_light_model_list=None, index_point_source_model_list=None,
                           optical_depth_model_list=None, index_optical_depth_model_list=None,
                           band_index=0, tau0_index_list=None, all_models=False, point_source_magnification_limit=None,
                           surface_brightness_smoothing=0.001, sersic_major_axis=None):
=======
def create_class_instances(
    lens_model_list=None,
    z_lens=None,
    z_source=None,
    z_source_convention=None,
    lens_redshift_list=None,
    kwargs_interp=None,
    multi_plane=False,
    observed_convention_index=None,
    source_light_model_list=None,
    lens_light_model_list=None,
    point_source_model_list=None,
    fixed_magnification_list=None,
    flux_from_point_source_list=None,
    point_source_frame_list=None,
    additional_images_list=None,
    kwargs_lens_eqn_solver=None,
    source_deflection_scaling_list=None,
    source_redshift_list=None,
    cosmo=None,
    index_lens_model_list=None,
    index_source_light_model_list=None,
    index_lens_light_model_list=None,
    index_point_source_model_list=None,
    optical_depth_model_list=None,
    index_optical_depth_model_list=None,
    band_index=0,
    tau0_index_list=None,
    all_models=False,
    point_source_magnification_limit=None,
    surface_brightness_smoothing=0.001,
    sersic_major_axis=None,
    tabulated_deflection_angles=None,
    tracer_source_model_list=None,
    tracer_source_band=0,
    tracer_partition=None,
):
>>>>>>> 536052cd
    """

    :param lens_model_list: list of strings indicating the type of lens models
    :param z_lens: redshift of the deflector (for single lens plane mode, but only relevant when computing physical quantities)
    :param z_source: redshift of source (for single source plane mode, or for multiple source planes the redshift of the point source). In regard to this redshift the reduced deflection angles are defined in the lens model.
    :param z_source_convention: float, redshift of a source to define the reduced deflection angles of the lens models.
     If None, 'z_source' is used.
    :param lens_redshift_list:
    :param multi_plane:
    :param distance_ratio_sampling: bool, if True, samples the distance ratios in multi-lens-plane
    :param kwargs_interp: interpolation keyword arguments specifying the numerics.
     See description in the Interpolate() class. Only applicable for 'INTERPOL' and 'INTERPOL_SCALED' models.
    :param observed_convention_index:
    :param source_light_model_list:
    :param lens_light_model_list:
    :param point_source_model_list:
    :param fixed_magnification_list:
    :param flux_from_point_source_list: list of bools (optional), if set, will only return image positions
         (for imaging modeling) for the subset of the point source lists that =True. This option enables to model
    :param point_source_frame_list: list of lists mirroring the structure of the image positions.
     Integers correspond to the i'th list entry of index_lens_model_list indicating in which frame/band the image is
     appearing
    :param additional_images_list:
    :param kwargs_lens_eqn_solver: keyword arguments specifying the numerical settings for the lens equation solver
         see LensEquationSolver() class for details
    :param source_deflection_scaling_list: List of floats for each source ligth model (optional, and only applicable
     for single-plane lensing. The factors re-scale the reduced deflection angles described from the lens model.
     =1 means identical source position as without this option. This option enables multiple source planes.
     The geometric difference between the different source planes needs to be pre-computed and is cosmology dependent.
    :param source_redshift_list:
    :param cosmo: astropy.cosmology instance
    :param index_lens_model_list:
    :param index_source_light_model_list:
    :param index_lens_light_model_list: optional, list of list of all model indexes for each modeled band
    :param index_point_source_model_list:
    :param optical_depth_model_list: list of strings indicating the optical depth model to compute (differential) extinctions from the source
    :param index_optical_depth_model_list:
    :param band_index: int, index of band to consider. Has an effect if only partial models are considered for a specific band
    :param tau0_index_list: list of integers of the specific extinction scaling parameter tau0 for each band
    :param all_models: bool, if True, will make class instances of all models ignoring potential keywords that are excluding specific models as indicated.
    :param point_source_magnification_limit: float >0 or None, if set and additional images are computed, then it will cut the point sources computed to the limiting (absolute) magnification
    :param surface_brightness_smoothing: float, smoothing scale of light profile (minimal distance to the center of a profile)
     this can help to avoid inaccuracies in the very center of a cuspy light profile
    :param sersic_major_axis: boolean or None, if True, uses the semi-major axis as the definition of the Sersic
     half-light radius, if False, uses the product average of semi-major and semi-minor axis. If None, uses the
     convention in the lenstronomy yaml setting (which by default is =False)
    :param tabulated_deflection_angles: a user-specified class with a call method that returns deflection angles given
     (x, y) coordinates on the sky. This class gets passed to the lens model class TabulatedDeflections
    :param tracer_source_model_list: list of tracer source models (not used in this function)
    :param tracer_source_band: integer, list index of source surface brightness band to apply tracer model to
    :param tracer_partition: in case of tracer models for specific sub-parts of the surface brightness model
     [[list of light profiles, list of tracer profiles], [list of light profiles, list of tracer profiles], [...], ...]
    :type tracer_partition: None or list
    :return: lens_model_class, source_model_class, lens_light_model_class, point_source_class, extinction_class
    """
    if lens_model_list is None:
        lens_model_list = []
    if lens_light_model_list is None:
        lens_light_model_list = []
    if source_light_model_list is None:
        source_light_model_list = []
    if point_source_model_list is None:
        point_source_model_list = []

    if index_lens_model_list is None or all_models is True:
        lens_model_list_i = lens_model_list
        lens_redshift_list_i = lens_redshift_list
        observed_convention_index_i = observed_convention_index
    else:
        lens_model_list_i = [
            lens_model_list[k] for k in index_lens_model_list[band_index]
        ]
        if lens_redshift_list is not None:
            lens_redshift_list_i = [
                lens_redshift_list[k] for k in index_lens_model_list[band_index]
            ]
        else:
            lens_redshift_list_i = lens_redshift_list
        if observed_convention_index is not None:
            counter = 0
            observed_convention_index_i = []
            for k in index_lens_model_list[band_index]:
                if k in observed_convention_index:
                    observed_convention_index_i.append(counter)
                counter += 1
        else:
            observed_convention_index_i = observed_convention_index
<<<<<<< HEAD
    lens_model_class = LensModel(lens_model_list=lens_model_list_i, z_lens=z_lens, z_source=z_source,
                                 z_source_convention=z_source_convention,
                                 lens_redshift_list=lens_redshift_list_i,
                                 multi_plane=multi_plane, cosmo=cosmo,
                                 distance_ratio_sampling=distance_ratio_sampling,
                                 observed_convention_index=observed_convention_index_i, kwargs_interp=kwargs_interp)
=======
    lens_model_class = LensModel(
        lens_model_list=lens_model_list_i,
        z_lens=z_lens,
        z_source=z_source,
        z_source_convention=z_source_convention,
        lens_redshift_list=lens_redshift_list_i,
        multi_plane=multi_plane,
        cosmo=cosmo,
        observed_convention_index=observed_convention_index_i,
        kwargs_interp=kwargs_interp,
        numerical_alpha_class=tabulated_deflection_angles,
    )

    lens_model_class_all = LensModel(
        lens_model_list=lens_model_list,
        z_lens=z_lens,
        z_source=z_source,
        z_source_convention=z_source_convention,
        lens_redshift_list=lens_redshift_list,
        multi_plane=multi_plane,
        cosmo=cosmo,
        observed_convention_index=observed_convention_index,
        kwargs_interp=kwargs_interp,
        numerical_alpha_class=tabulated_deflection_angles,
    )
>>>>>>> 536052cd

    if index_source_light_model_list is None or all_models is True:
        source_light_model_list_i = source_light_model_list
        source_deflection_scaling_list_i = source_deflection_scaling_list
        source_redshift_list_i = source_redshift_list
    else:
        source_light_model_list_i = [
            source_light_model_list[k]
            for k in index_source_light_model_list[band_index]
        ]
        if source_deflection_scaling_list is None:
            source_deflection_scaling_list_i = source_deflection_scaling_list
        else:
            source_deflection_scaling_list_i = [
                source_deflection_scaling_list[k]
                for k in index_source_light_model_list[band_index]
            ]
        if source_redshift_list is None:
            source_redshift_list_i = source_redshift_list
        else:
            source_redshift_list_i = [
                source_redshift_list[k]
                for k in index_source_light_model_list[band_index]
            ]
    source_model_class = LightModel(
        light_model_list=source_light_model_list_i,
        deflection_scaling_list=source_deflection_scaling_list_i,
        source_redshift_list=source_redshift_list_i,
        smoothing=surface_brightness_smoothing,
        sersic_major_axis=sersic_major_axis,
    )

    if index_lens_light_model_list is None or all_models is True:
        lens_light_model_list_i = lens_light_model_list
    else:
        lens_light_model_list_i = [
            lens_light_model_list[k] for k in index_lens_light_model_list[band_index]
        ]
    lens_light_model_class = LightModel(
        light_model_list=lens_light_model_list_i,
        smoothing=surface_brightness_smoothing,
        sersic_major_axis=sersic_major_axis,
    )

    point_source_model_list_i = point_source_model_list
    fixed_magnification_list_i = fixed_magnification_list
    additional_images_list_i = additional_images_list
    point_source_frame_list_i = point_source_frame_list

    if index_point_source_model_list is not None and not all_models:
        point_source_model_list_i = [
            point_source_model_list[k]
            for k in index_point_source_model_list[band_index]
        ]
        if fixed_magnification_list is not None:
            fixed_magnification_list_i = [
                fixed_magnification_list[k]
                for k in index_point_source_model_list[band_index]
            ]
        if additional_images_list is not None:
            additional_images_list_i = [
                additional_images_list[k]
                for k in index_point_source_model_list[band_index]
            ]
        if point_source_frame_list is not None:
            point_source_frame_list_i = [
                point_source_frame_list[k]
                for k in index_point_source_model_list[band_index]
            ]
    point_source_class = PointSource(
        point_source_type_list=point_source_model_list_i,
        lensModel=lens_model_class_all,
        fixed_magnification_list=fixed_magnification_list_i,
        flux_from_point_source_list=flux_from_point_source_list,
        additional_images_list=additional_images_list_i,
        magnification_limit=point_source_magnification_limit,
        kwargs_lens_eqn_solver=kwargs_lens_eqn_solver,
        point_source_frame_list=point_source_frame_list_i,
        index_lens_model_list=index_lens_model_list,
    )
    if tau0_index_list is None:
        tau0_index = 0
    else:
        tau0_index = tau0_index_list[band_index]
    if index_optical_depth_model_list is not None:
        optical_depth_model_list_i = [
            optical_depth_model_list[k]
            for k in index_optical_depth_model_list[band_index]
        ]
    else:
        optical_depth_model_list_i = optical_depth_model_list
    extinction_class = DifferentialExtinction(
        optical_depth_model=optical_depth_model_list_i, tau0_index=tau0_index
    )
    return (
        lens_model_class,
        source_model_class,
        lens_light_model_class,
        point_source_class,
        extinction_class,
    )


@export
def create_image_model(
    kwargs_data, kwargs_psf, kwargs_numerics, kwargs_model, image_likelihood_mask=None
):
    """

    :param kwargs_data: ImageData keyword arguments
    :param kwargs_psf: PSF keyword arguments
    :param kwargs_numerics: numerics keyword arguments for Numerics() class
    :param kwargs_model: model keyword arguments
    :param image_likelihood_mask: image likelihood mask
     (same size as image_data with 1 indicating being evaluated and 0 being left out)
    :return: ImageLinearFit() instance
    """
    data_class = ImageData(**kwargs_data)
    psf_class = PSF(**kwargs_psf)
    (
        lens_model_class,
        source_model_class,
        lens_light_model_class,
        point_source_class,
        extinction_class,
    ) = create_class_instances(**kwargs_model)
    imageModel = ImageLinearFit(
        data_class,
        psf_class,
        lens_model_class,
        source_model_class,
        lens_light_model_class,
        point_source_class,
        extinction_class,
        kwargs_numerics,
        likelihood_mask=image_likelihood_mask,
    )
    return imageModel


@export
def create_im_sim(
    multi_band_list,
    multi_band_type,
    kwargs_model,
    bands_compute=None,
    image_likelihood_mask_list=None,
    band_index=0,
    kwargs_pixelbased=None,
    linear_solver=True,
):
    """


    :param multi_band_list: list of [[kwargs_data, kwargs_psf, kwargs_numerics], [], ..]
    :param multi_band_type: string, option when having multiple imaging data sets modelled simultaneously. Options are:
     - 'multi-linear': linear amplitudes are inferred on single data set
     - 'linear-joint': linear amplitudes ae jointly inferred
     - 'single-band': single band
    :param kwargs_model: model keyword arguments
    :param bands_compute: (optional), bool list to indicate which band to be included in the modeling
    :param image_likelihood_mask_list: list of image likelihood mask
     (same size as image_data with 1 indicating being evaluated and 0 being left out)
    :param band_index: integer, index of the imaging band to model (only applied when using 'single-band' as option)
    :param kwargs_pixelbased: keyword arguments with various settings related to the pixel-based solver (see SLITronomy documentation)
    :param linear_solver: bool, if True (default) fixes the linear amplitude parameters 'amp' (avoid sampling) such
     that they get overwritten by the linear solver solution.
    :return: MultiBand class instance
    """
    if linear_solver is False and multi_band_type not in [
        "single-band",
        "multi-linear",
    ]:
        raise ValueError(
            'setting "linear_solver" to False is only supported in "single-band" mode '
            'or if "multi-linear" model has only one band.'
        )

    if multi_band_type == "multi-linear":
        from lenstronomy.ImSim.MultiBand.multi_linear import MultiLinear

        multiband = MultiLinear(
            multi_band_list,
            kwargs_model,
            compute_bool=bands_compute,
            likelihood_mask_list=image_likelihood_mask_list,
            linear_solver=linear_solver,
        )
    elif multi_band_type == "joint-linear":
        from lenstronomy.ImSim.MultiBand.joint_linear import JointLinear

        multiband = JointLinear(
            multi_band_list,
            kwargs_model,
            compute_bool=bands_compute,
            likelihood_mask_list=image_likelihood_mask_list,
        )
    elif multi_band_type == "single-band":
        from lenstronomy.ImSim.MultiBand.single_band_multi_model import (
            SingleBandMultiModel,
        )

        multiband = SingleBandMultiModel(
            multi_band_list,
            kwargs_model,
            likelihood_mask_list=image_likelihood_mask_list,
            band_index=band_index,
            kwargs_pixelbased=kwargs_pixelbased,
            linear_solver=linear_solver,
        )
    else:
        raise ValueError("type %s is not supported!" % multi_band_type)
    return multiband


def create_tracer_model(tracer_data, kwargs_model, tracer_likelihood_mask=None):
    """

    :param tracer_data:
    :param kwargs_model:
    :param tracer_likelihood_mask_list:

    :return:
    """
    tracer_source_band = kwargs_model.get("tracer_source_band", 0)
    tracer_source_class = LightModel(
        light_model_list=kwargs_model.get("tracer_source_model_list", [])
    )
    tracer_partition = kwargs_model.get("tracer_partition", None)
    kwargs_data, kwargs_psf, kwargs_numerics = tracer_data
    (
        lens_model_class,
        source_model_class,
        lens_light_model_class,
        point_source_class,
        extinction_class,
    ) = create_class_instances(band_index=tracer_source_band, **kwargs_model)
    data_class = ImageData(**kwargs_data)
    psf_class = PSF(**kwargs_psf)
    tracer_model = TracerModelSource(
        data_class,
        psf_class=psf_class,
        lens_model_class=lens_model_class,
        source_model_class=source_model_class,
        lens_light_model_class=lens_light_model_class,
        point_source_class=point_source_class,
        extinction_class=extinction_class,
        tracer_source_class=tracer_source_class,
        kwargs_numerics=kwargs_numerics,
        likelihood_mask=tracer_likelihood_mask,
        psf_error_map_bool_list=None,
        kwargs_pixelbased=None,
        tracer_partition=tracer_partition,
    )
    return tracer_model<|MERGE_RESOLUTION|>--- conflicted
+++ resolved
@@ -13,21 +13,6 @@
 
 
 @export
-<<<<<<< HEAD
-def create_class_instances(lens_model_list=None, z_lens=None, z_source=None, z_source_convention=None,
-                           lens_redshift_list=None, kwargs_interp=None,
-                           multi_plane=False, distance_ratio_sampling=False,
-                           observed_convention_index=None, source_light_model_list=None,
-                           lens_light_model_list=None, point_source_model_list=None, fixed_magnification_list=None,
-                           flux_from_point_source_list=None,
-                           additional_images_list=None, kwargs_lens_eqn_solver=None,
-                           source_deflection_scaling_list=None, source_redshift_list=None, cosmo=None,
-                           index_lens_model_list=None, index_source_light_model_list=None,
-                           index_lens_light_model_list=None, index_point_source_model_list=None,
-                           optical_depth_model_list=None, index_optical_depth_model_list=None,
-                           band_index=0, tau0_index_list=None, all_models=False, point_source_magnification_limit=None,
-                           surface_brightness_smoothing=0.001, sersic_major_axis=None):
-=======
 def create_class_instances(
     lens_model_list=None,
     z_lens=None,
@@ -36,6 +21,7 @@
     lens_redshift_list=None,
     kwargs_interp=None,
     multi_plane=False,
+    distance_ratio_sampling=False,
     observed_convention_index=None,
     source_light_model_list=None,
     lens_light_model_list=None,
@@ -65,7 +51,6 @@
     tracer_source_band=0,
     tracer_partition=None,
 ):
->>>>>>> 536052cd
     """
 
     :param lens_model_list: list of strings indicating the type of lens models
@@ -74,7 +59,7 @@
     :param z_source_convention: float, redshift of a source to define the reduced deflection angles of the lens models.
      If None, 'z_source' is used.
     :param lens_redshift_list:
-    :param multi_plane:
+    :param multi_plane: bool, if True, computes the lensing quantities in multi-plane mode
     :param distance_ratio_sampling: bool, if True, samples the distance ratios in multi-lens-plane
     :param kwargs_interp: interpolation keyword arguments specifying the numerics.
      See description in the Interpolate() class. Only applicable for 'INTERPOL' and 'INTERPOL_SCALED' models.
@@ -153,14 +138,7 @@
                 counter += 1
         else:
             observed_convention_index_i = observed_convention_index
-<<<<<<< HEAD
-    lens_model_class = LensModel(lens_model_list=lens_model_list_i, z_lens=z_lens, z_source=z_source,
-                                 z_source_convention=z_source_convention,
-                                 lens_redshift_list=lens_redshift_list_i,
-                                 multi_plane=multi_plane, cosmo=cosmo,
-                                 distance_ratio_sampling=distance_ratio_sampling,
-                                 observed_convention_index=observed_convention_index_i, kwargs_interp=kwargs_interp)
-=======
+
     lens_model_class = LensModel(
         lens_model_list=lens_model_list_i,
         z_lens=z_lens,
@@ -169,6 +147,7 @@
         lens_redshift_list=lens_redshift_list_i,
         multi_plane=multi_plane,
         cosmo=cosmo,
+        distance_ratio_sampling=distance_ratio_sampling,
         observed_convention_index=observed_convention_index_i,
         kwargs_interp=kwargs_interp,
         numerical_alpha_class=tabulated_deflection_angles,
@@ -182,11 +161,11 @@
         lens_redshift_list=lens_redshift_list,
         multi_plane=multi_plane,
         cosmo=cosmo,
+        distance_ratio_sampling=distance_ratio_sampling,
         observed_convention_index=observed_convention_index,
         kwargs_interp=kwargs_interp,
         numerical_alpha_class=tabulated_deflection_angles,
     )
->>>>>>> 536052cd
 
     if index_source_light_model_list is None or all_models is True:
         source_light_model_list_i = source_light_model_list
