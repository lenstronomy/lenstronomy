import lenstronomy.Util.util as util
import matplotlib.pyplot as plt
import numpy as np
from mpl_toolkits.axes_grid1 import make_axes_locatable
from lenstronomy.LensModel.lens_model_extensions import LensModelExtensions
from lenstronomy.Data.coord_transforms import Coordinates
from lenstronomy.Plots import plot_util
from lenstronomy.Analysis.image_reconstruction import ModelBand
from lenstronomy.LensModel.lens_model import LensModel

__all__ = ["ModelBandPlot"]


class ModelBandPlot(ModelBand):
    """Class to plot a single band given the modeling results."""

    def __init__(
        self,
        multi_band_list,
        kwargs_model,
        model,
        error_map,
        cov_param,
        param,
        kwargs_params,
        likelihood_mask_list=None,
        band_index=0,
        arrow_size=0.02,
        cmap_string="gist_heat",
        fast_caustic=True,
    ):
        """

        :param multi_band_list: list of imaging data configuration [[kwargs_data, kwargs_psf, kwargs_numerics], [...]]
        :param kwargs_model: model keyword argument list for the full multi-band modeling
        :param model: 2d numpy array of modeled image for the specified band
        :param error_map: 2d numpy array of size of the image, additional error in the pixels coming from PSF uncertainties
        :param cov_param: covariance matrix of the linear inversion
        :param param: 1d numpy array of the linear coefficients of this imaging band
        :param kwargs_params: keyword argument of keyword argument lists of the different model components selected for
         the imaging band, NOT including linear amplitudes (not required as being overwritten by the param list)
        :param likelihood_mask_list: list of 2d numpy arrays of likelihood masks (for all bands)
        :param band_index: integer of the band to be considered in this class
        :param arrow_size: size of the scale and orientation arrow
        :param cmap_string: string of color map (or cmap matplotlib object)
        :param fast_caustic: boolean; if True, uses fast (but less accurate) caustic calculation method
        """
        ModelBand.__init__(
            self,
            multi_band_list,
            kwargs_model,
            model,
            error_map,
            cov_param,
            param,
            kwargs_params,
            image_likelihood_mask_list=likelihood_mask_list,
            band_index=band_index,
        )

        self._lensModel = self._bandmodel.LensModel
        self._lensModelExt = LensModelExtensions(self._lensModel)
        log_model = np.log10(model)
        log_model[np.isnan(log_model)] = -5
        self._v_min_default = max(np.min(log_model), -5)
        self._v_max_default = min(np.max(log_model), 10)
        self._coords = self._bandmodel.Data
        self._width_x, self._width_y = self._coords.width
        self._data = self._coords.data
        self._deltaPix = self._coords.pixel_width
        self._frame_size = np.max(self._coords.width)
        x_grid, y_grid = self._coords.pixel_coordinates
        self._x_grid = util.image2array(x_grid)
        self._y_grid = util.image2array(y_grid)
        self._x_center, self._y_center = self._coords.center

        self._cmap = plot_util.cmap_conf(cmap_string)
        self._arrow_size = arrow_size
        self._fast_caustic = fast_caustic

        self._image_extent = [
            -self._deltaPix / 2,
            self._width_x - self._deltaPix / 2,
            -self._deltaPix / 2,
            self._width_y - self._deltaPix / 2,
        ]

    def _critical_curves(self):
        if not hasattr(self, "_ra_crit_list") or not hasattr(self, "_dec_crit_list"):
            # self._ra_crit_list, self._dec_crit_list, self._ra_caustic_list, self._dec_caustic_list = self._lensModelExt.critical_curve_caustics(
            #    self._kwargs_lens_partial, compute_window=self._frame_size, grid_scale=self._deltaPix / 5.,
            #    center_x=self._x_center, center_y=self._y_center)
            if self._fast_caustic:
                (
                    self._ra_crit_list,
                    self._dec_crit_list,
                    self._ra_caustic_list,
                    self._dec_caustic_list,
                ) = self._lensModelExt.critical_curve_caustics(
                    self._kwargs_lens_partial,
                    compute_window=self._frame_size,
                    grid_scale=self._deltaPix,
                    center_x=self._x_center,
                    center_y=self._y_center,
                )
                self._caustic_points_only = False
            else:
                # only supports individual points due to output of critical_curve_tiling definition
                self._caustic_points_only = True
                (
                    self._ra_crit_list,
                    self._dec_crit_list,
                ) = self._lensModelExt.critical_curve_tiling(
                    self._kwargs_lens_partial,
                    compute_window=self._frame_size,
                    start_scale=self._deltaPix / 5.0,
                    max_order=10,
                    center_x=self._x_center,
                    center_y=self._y_center,
                )
                (
                    self._ra_caustic_list,
                    self._dec_caustic_list,
                ) = self._lensModel.ray_shooting(
                    self._ra_crit_list, self._dec_crit_list, self._kwargs_lens_partial
                )
        return self._ra_crit_list, self._dec_crit_list

    def _caustics(self):
        if not hasattr(self, "_ra_caustic_list") or not hasattr(
            self, "_dec_caustic_list"
        ):
            _, _ = self._critical_curves()
        return self._ra_caustic_list, self._dec_caustic_list

    def data_plot(
        self,
        ax,
        v_min=None,
        v_max=None,
        text="Observed",
        font_size=15,
        colorbar_label=r"log$_{10}$ flux",
        **kwargs
    ):
        """

        :param ax:
        :return:
        """
        if v_min is None:
            v_min = self._v_min_default
        if v_max is None:
            v_max = self._v_max_default
        im = ax.matshow(
            np.log10(self._data),
            origin="lower",
            extent=self._image_extent,
            cmap=self._cmap,
            vmin=v_min,
            vmax=v_max,
        )  # , vmin=0, vmax=2

        ax.get_xaxis().set_visible(False)
        ax.get_yaxis().set_visible(False)
        ax.autoscale(False)

        plot_util.scale_bar(
            ax, self._frame_size, dist=1, text='1"', font_size=font_size
        )
        plot_util.text_description(
            ax,
            self._frame_size,
            text=text,
            color="w",
            backgroundcolor="k",
            font_size=font_size,
        )

        if "no_arrow" not in kwargs or not kwargs["no_arrow"]:
            plot_util.coordinate_arrows(
                ax,
                self._frame_size,
                self._coords,
                color="w",
                arrow_size=self._arrow_size,
                font_size=font_size,
            )

        divider = make_axes_locatable(ax)
        cax = divider.append_axes("right", size="5%", pad=0.05)
        cb = plt.colorbar(im, cax=cax, orientation="vertical")
        cb.set_label(colorbar_label, fontsize=font_size)
        return ax

    def model_plot(
        self,
        ax,
        v_min=None,
        v_max=None,
        image_names=False,
        colorbar_label=r"log$_{10}$ flux",
        font_size=15,
        text="Reconstructed",
        **kwargs
    ):
        """

        :param ax: matplotib axis instance
        :param v_min:
        :param v_max:
        :return:
        """
        if v_min is None:
            v_min = self._v_min_default
        if v_max is None:
            v_max = self._v_max_default
        im = ax.matshow(
            np.log10(self._model),
            origin="lower",
            vmin=v_min,
            vmax=v_max,
            extent=self._image_extent,
            cmap=self._cmap,
        )
        ax.get_xaxis().set_visible(False)
        ax.get_yaxis().set_visible(False)
        ax.autoscale(False)
        plot_util.scale_bar(
            ax, self._frame_size, dist=1, text='1"', font_size=font_size
        )
        plot_util.text_description(
            ax,
            self._frame_size,
            text=text,
            color="w",
            backgroundcolor="k",
            font_size=font_size,
        )
        if "no_arrow" not in kwargs or not kwargs["no_arrow"]:
            plot_util.coordinate_arrows(
                ax,
                self._frame_size,
                self._coords,
                color="w",
                arrow_size=self._arrow_size,
                font_size=font_size,
            )
        divider = make_axes_locatable(ax)
        cax = divider.append_axes("right", size="5%", pad=0.05)
        cb = plt.colorbar(im, cax=cax)
        cb.set_label(colorbar_label, fontsize=font_size)

        # plot_line_set(ax, self._coords, self._ra_caustic_list, self._dec_caustic_list, color='b')
        # plot_line_set(ax, self._coords, self._ra_crit_list, self._dec_crit_list, color='r')
        if image_names is True:
            ra_image, dec_image = self._bandmodel.PointSource.image_position(
                self._kwargs_ps_partial,
                self._kwargs_lens_partial,
                original_position=kwargs.get("original_position", True),
            )
            plot_util.image_position_plot(
                ax,
                self._coords,
                ra_image,
                dec_image,
                image_name_list=kwargs.get("image_name_list", None),
                plot_out_of_image=False,
            )
        # source_position_plot(ax, self._coords, self._kwargs_source)

    def convergence_plot(
        self,
        ax,
        text="Convergence",
        v_min=None,
        v_max=None,
        font_size=15,
        colorbar_label=r"$\log_{10}\ \kappa$",
        **kwargs
    ):
        """

        :param ax: matplotib axis instance
        :return: convergence plot in ax instance
        """
        if not "cmap" in kwargs:
            kwargs["cmap"] = self._cmap

        kappa_result = util.array2image(
            self._lensModel.kappa(self._x_grid, self._y_grid, self._kwargs_lens_partial)
        )
        im = ax.matshow(
            np.log10(kappa_result),
            origin="lower",
            extent=self._image_extent,
            cmap=kwargs["cmap"],
            vmin=v_min,
            vmax=v_max,
        )
        ax.get_xaxis().set_visible(False)
        ax.get_yaxis().set_visible(False)
        ax.autoscale(False)
        plot_util.scale_bar(
            ax, self._frame_size, dist=1, text='1"', color="w", font_size=font_size
        )
        if "no_arrow" not in kwargs or not kwargs["no_arrow"]:
            plot_util.coordinate_arrows(
                ax,
                self._frame_size,
                self._coords,
                color="w",
                arrow_size=self._arrow_size,
                font_size=font_size,
            )
            plot_util.text_description(
                ax,
                self._frame_size,
                text=text,
                color="w",
                backgroundcolor="k",
                flipped=False,
                font_size=font_size,
            )
        divider = make_axes_locatable(ax)
        cax = divider.append_axes("right", size="5%", pad=0.05)
        cb = plt.colorbar(im, cax=cax)
        cb.set_label(colorbar_label, fontsize=font_size)
        return ax

    def substructure_plot(
        self,
        ax,
        index_macromodel,
        text="Substructure convergence",
        subtract_mean=True,
        v_min=-0.05,
        v_max=0.05,
        font_size=15,
        colorbar_label=r"$\kappa - \kappa_{\rm{macro}}$",
        cmap="bwr",
        with_critical_curves=False,
        crit_curve_color="k",
        image_name_list=None,
        **kwargs
    ):
        """Plots the convergence of a full lens model minus the convergence from a few
        specified lens models to more clearly show the presence of substructure.

        :param ax: matplotib axis instance
        :param index_macromodel: a list of indexes corresponding to the lens models with convergence to be subtracted
        :param text: text appearing in frame
        :param subtract_mean: bool; displays the substructure convergence relative to the mean convergence in the frame
        :param v_min: minimum color scale
        :param v_max: max color scale
        :param font_size: font size for text appearing in image
        :param colorbar_label: label for the color bar
        :param cmap: colormap for use in the visualization
        :param with_critical_curves: bool; plots the critical curves in the frame
        :param crit_curve_color: color of the critical curves
        :param image_name_list: labels the images, default is A, B, C, ...
        :param kwargs: any additional keyword arguments
        :return: matplotib axis
        """
        kwargs_lens_macro = []
        lens_model_list_macro = []
        multi_plane = self._lensModel.multi_plane
        if multi_plane:
            lens_redshift_list = self._lensModel.redshift_list
            lens_redshift_list_macro = []
            z_source = self._lensModel.z_source
            cosmo = self._lensModel.cosmo
        else:
            lens_redshift_list = None
            lens_redshift_list_macro = None
            z_source = None
            cosmo = None
        for idx in index_macromodel:
            lens_model_list_macro.append(self._lensModel.lens_model_list[idx])
            kwargs_lens_macro.append(self._kwargs_lens_partial[idx])
            if multi_plane:
                lens_redshift_list_macro.append(lens_redshift_list[idx])

        lens_model_macro = LensModel(
            lens_model_list_macro,
            multi_plane=multi_plane,
            lens_redshift_list=lens_redshift_list_macro,
            z_source=z_source,
            cosmo=cosmo,
        )
        kappa_full = util.array2image(
            self._lensModel.kappa(self._x_grid, self._y_grid, self._kwargs_lens_partial)
        )
        kappa_macro = util.array2image(
            lens_model_macro.kappa(self._x_grid, self._y_grid, kwargs_lens_macro)
        )
        residual_kappa = kappa_full - kappa_macro
        if subtract_mean:
            mean_kappa = np.mean(residual_kappa)
            residual_kappa -= mean_kappa
            colorbar_label = r"$\kappa_{\rm{sub}} - \langle \kappa_{\rm{sub}} \rangle$"
        im = ax.imshow(
            residual_kappa,
            origin="lower",
            vmin=v_min,
            vmax=v_max,
            extent=self._image_extent,
            cmap=cmap,
        )
        ax.get_xaxis().set_visible(False)
        ax.get_yaxis().set_visible(False)
        ax.autoscale(False)
        plot_util.scale_bar(
            ax, self._frame_size, dist=1, text='1"', color="k", font_size=font_size
        )
        if "no_arrow" not in kwargs or not kwargs["no_arrow"]:
            plot_util.coordinate_arrows(
                ax,
                self._frame_size,
                self._coords,
                color="k",
                arrow_size=self._arrow_size,
                font_size=font_size,
            )
            plot_util.text_description(
                ax,
                self._frame_size,
                text=text,
                color="k",
                backgroundcolor="w",
                flipped=False,
                font_size=font_size,
            )

        if with_critical_curves is True:
            ra_crit_list, dec_crit_list = self._critical_curves()
            plot_util.plot_line_set(
                ax,
                self._coords,
                ra_crit_list,
                dec_crit_list,
                color=crit_curve_color,
                points_only=self._caustic_points_only,
            )

        ra_image, dec_image = self._bandmodel.PointSource.image_position(
            self._kwargs_ps_partial, self._kwargs_lens_partial
        )
        plot_util.image_position_plot(
            ax,
            self._coords,
            ra_image,
            dec_image,
            color="k",
            image_name_list=image_name_list,
            plot_out_of_image=False,
        )

        divider = make_axes_locatable(ax)
        cax = divider.append_axes("right", size="5%", pad=0.05)
        cb = plt.colorbar(im, cax=cax)
        cb.set_label(colorbar_label, fontsize=font_size)

        return ax

    def normalized_residual_plot(
        self,
        ax,
        v_min=-6,
        v_max=6,
        font_size=15,
        text="Normalized Residuals",
        colorbar_label=r"(f${}_{\rm model}$ - f${}_{\rm data}$)/$\sigma$",
        no_arrow=False,
        color_bar=True,
        **kwargs
    ):
        """

        :param ax:
        :param v_min:
        :param v_max:
        :param kwargs: kwargs to send to matplotlib.pyplot.matshow()
        :param color_bar: Option to display the color bar
        :return:
        """
        if not "cmap" in kwargs:
            kwargs["cmap"] = "bwr"
        im = ax.matshow(
            self._norm_residuals,
            vmin=v_min,
            vmax=v_max,
            extent=self._image_extent,
            origin="lower",
            **kwargs
        )
        ax.get_xaxis().set_visible(False)
        ax.get_yaxis().set_visible(False)
        ax.autoscale(False)
        plot_util.scale_bar(
            ax, self._frame_size, dist=1, text='1"', color="k", font_size=font_size
        )
        plot_util.text_description(
            ax,
            self._frame_size,
            text=text,
            color="k",
            backgroundcolor="w",
            font_size=font_size,
        )
        if not no_arrow:
            plot_util.coordinate_arrows(
                ax,
                self._frame_size,
                self._coords,
                color="w",
                arrow_size=self._arrow_size,
                font_size=font_size,
            )
        if color_bar:
            divider = make_axes_locatable(ax)
            cax = divider.append_axes("right", size="5%", pad=0.05)
            cb = plt.colorbar(im, cax=cax)
            cb.set_label(colorbar_label, fontsize=font_size)
        return ax

    def absolute_residual_plot(
        self,
        ax,
        v_min=-1,
        v_max=1,
        font_size=15,
        text="Residuals",
        colorbar_label=r"(f$_{model}$-f$_{data}$)",
    ):
        """

        :param ax:
        :return:
        """
        im = ax.matshow(
            self._model - self._data,
            vmin=v_min,
            vmax=v_max,
            extent=self._image_extent,
            cmap="bwr",
            origin="lower",
        )
        ax.get_xaxis().set_visible(False)
        ax.get_yaxis().set_visible(False)
        ax.autoscale(False)
        plot_util.scale_bar(
            ax, self._frame_size, dist=1, text='1"', color="k", font_size=font_size
        )
        plot_util.text_description(
            ax,
            self._frame_size,
            text=text,
            color="k",
            backgroundcolor="w",
            font_size=font_size,
        )
        plot_util.coordinate_arrows(
            ax,
            self._frame_size,
            self._coords,
            font_size=font_size,
            color="k",
            arrow_size=self._arrow_size,
        )
        divider = make_axes_locatable(ax)
        cax = divider.append_axes("right", size="5%", pad=0.05)
        cb = plt.colorbar(im, cax=cax)
        cb.set_label(colorbar_label, fontsize=font_size)
        return ax

    def source(self, numPix, deltaPix, center=None, image_orientation=True):
        """

        :param numPix: number of pixels per axes
        :param deltaPix: pixel size
        :param image_orientation: bool, if True, uses frame in orientation of the image, otherwise in RA-DEC coordinates
        :return: 2d surface brightness grid of the reconstructed source and Coordinates() instance of source grid
        """
        if image_orientation is True:
            Mpix2coord = self._coords.transform_pix2angle * deltaPix / self._deltaPix
            x_grid_source, y_grid_source = util.make_grid_transformed(
                numPix, Mpix2Angle=Mpix2coord
            )
            ra_at_xy_0, dec_at_xy_0 = x_grid_source[0], y_grid_source[0]
        else:
            (
                x_grid_source,
                y_grid_source,
                ra_at_xy_0,
                dec_at_xy_0,
                x_at_radec_0,
                y_at_radec_0,
                Mpix2coord,
                Mcoord2pix,
            ) = util.make_grid_with_coordtransform(numPix, deltaPix)

        center_x = 0
        center_y = 0
        if center is not None:
            center_x, center_y = center[0], center[1]
        elif len(self._kwargs_source_partial) > 0:
            center_x = self._kwargs_source_partial[0]["center_x"]
            center_y = self._kwargs_source_partial[0]["center_y"]
        x_grid_source += center_x
        y_grid_source += center_y

        coords_source = Coordinates(
            transform_pix2angle=Mpix2coord,
            ra_at_xy_0=ra_at_xy_0 + center_x,
            dec_at_xy_0=dec_at_xy_0 + center_y,
        )

        source = self._bandmodel.SourceModel.surface_brightness(
            x_grid_source, y_grid_source, self._kwargs_source_partial
        )
        source = util.array2image(source) * deltaPix**2
        return source, coords_source

    def source_plot(
        self,
        ax,
        numPix,
        deltaPix_source,
        center=None,
        v_min=None,
        v_max=None,
        with_caustics=False,
        caustic_color="yellow",
        font_size=15,
        plot_scale="log",
        scale_size=0.1,
        text="Reconstructed source",
        colorbar_label=r"log$_{10}$ flux",
        point_source_position=True,
        **kwargs
    ):
        """

        :param ax:
        :param numPix:
        :param deltaPix_source:
        :param center: [center_x, center_y], if specified, uses this as the center
        :param v_min:
        :param v_max:
        :param caustic_color:
        :param font_size:
        :param plot_scale: string, log or linear, scale of surface brightness plot
        :param kwargs:
        :return:
        """
        if v_min is None:
            v_min = self._v_min_default
        if v_max is None:
            v_max = self._v_max_default
        d_s = numPix * deltaPix_source
        source, coords_source = self.source(numPix, deltaPix_source, center=center)
        if plot_scale == "log":
            source[source < 10**v_min] = 10 ** (
                v_min
            )  # to remove weird shadow in plot
            source_scale = np.log10(source)
        elif plot_scale == "linear":
            source_scale = source
        else:
            raise ValueError(
                'variable plot_scale needs to be "log" or "linear", not %s.'
                % plot_scale
            )
        im = ax.matshow(
            source_scale,
            origin="lower",
            extent=[
                -deltaPix_source / 2,
                d_s - deltaPix_source / 2,
                -deltaPix_source / 2,
                d_s - deltaPix_source / 2,
            ],
            cmap=self._cmap,
            vmin=v_min,
            vmax=v_max,
        )  # source
        ax.get_xaxis().set_visible(False)
        ax.get_yaxis().set_visible(False)
        ax.autoscale(False)
        divider = make_axes_locatable(ax)
        cax = divider.append_axes("right", size="5%", pad=0.05)
        cb = plt.colorbar(im, cax=cax)
        cb.set_label(colorbar_label, fontsize=font_size)

        if with_caustics is True:
            ra_caustic_list, dec_caustic_list = self._caustics()
            plot_util.plot_line_set(
                ax,
                coords_source,
                ra_caustic_list,
                dec_caustic_list,
                color=caustic_color,
                points_only=self._caustic_points_only,
            )
            plot_util.plot_line_set(
                ax,
                coords_source,
                ra_caustic_list,
                dec_caustic_list,
                color=caustic_color,
                points_only=self._caustic_points_only,
                **kwargs.get("kwargs_caustic", {})
            )
        if scale_size > 0:
            plot_util.scale_bar(
                ax,
                d_s,
                dist=scale_size,
                text='{:.1f}"'.format(scale_size),
                color="w",
                flipped=False,
                font_size=font_size,
            )
        if "no_arrow" not in kwargs or not kwargs["no_arrow"]:
            plot_util.coordinate_arrows(
                ax,
                self._frame_size,
                self._coords,
                color="w",
                arrow_size=self._arrow_size,
                font_size=font_size,
            )
            plot_util.text_description(
                ax,
                d_s,
                text=text,
                color="w",
                backgroundcolor="k",
                flipped=False,
                font_size=font_size,
            )
        if point_source_position is True:
            ra_source, dec_source = self._bandmodel.PointSource.source_position(
                self._kwargs_ps_partial, self._kwargs_lens
            )
            plot_util.source_position_plot(ax, coords_source, ra_source, dec_source)
        return ax

    def error_map_source_plot(
        self,
        ax,
        numPix,
        deltaPix_source,
        v_min=None,
        v_max=None,
        with_caustics=False,
        font_size=15,
        point_source_position=True,
    ):
        """Plots the uncertainty in the surface brightness in the source from the linear
        inversion by taking the diagonal elements of the covariance matrix of the
        inversion of the basis set to be propagated to the source plane. #TODO
        illustration of the uncertainties in real space with the full covariance matrix
        is subtle. # The best way is probably to draw realizations from the covariance
        matrix.

        :param ax: matplotlib axis instance
        :param numPix: number of pixels in plot per axis
        :param deltaPix_source: pixel spacing in the source resolution illustrated in
            plot
        :param v_min: minimum plotting scale of the map
        :param v_max: maximum plotting scale of the map
        :param with_caustics: plot the caustics on top of the source reconstruction (may
            take some time)
        :param font_size: font size of labels
        :param point_source_position: boolean, if True, plots a point at the position of
            the point source
        :return: plot of source surface brightness errors in the reconstruction on the
            axis instance
        """
        x_grid_source, y_grid_source = util.make_grid_transformed(
            numPix, self._coords.transform_pix2angle * deltaPix_source / self._deltaPix
        )
        x_center = self._kwargs_source_partial[0]["center_x"]
        y_center = self._kwargs_source_partial[0]["center_y"]
        x_grid_source += x_center
        y_grid_source += y_center
        coords_source = Coordinates(
            self._coords.transform_pix2angle * deltaPix_source / self._deltaPix,
            ra_at_xy_0=x_grid_source[0],
            dec_at_xy_0=y_grid_source[0],
        )
        error_map_source = self._bandmodel.error_map_source(
            self._kwargs_source_partial,
            x_grid_source,
            y_grid_source,
            self._cov_param,
            model_index_select=False,
        )
        error_map_source = util.array2image(error_map_source)
        d_s = numPix * deltaPix_source
        im = ax.matshow(
            error_map_source,
            origin="lower",
            extent=[
                -deltaPix_source / 2,
                d_s - deltaPix_source / 2,
                -deltaPix_source / 2,
                d_s - deltaPix_source / 2,
            ],
            cmap=self._cmap,
            vmin=v_min,
            vmax=v_max,
        )  # source
        ax.get_xaxis().set_visible(False)
        ax.get_yaxis().set_visible(False)
        ax.autoscale(False)
        divider = make_axes_locatable(ax)
        cax = divider.append_axes("right", size="5%", pad=0.05)
        cb = plt.colorbar(im, cax=cax)
        cb.set_label(r"error variance", fontsize=font_size)
        if with_caustics:
            ra_caustic_list, dec_caustic_list = self._caustics()
            plot_util.plot_line_set(
                ax,
                coords_source,
                ra_caustic_list,
                dec_caustic_list,
                color="b",
                points_only=self._caustic_points_only,
            )
        plot_util.scale_bar(
            ax,
            d_s,
            dist=0.1,
            text='0.1"',
            color="w",
            flipped=False,
            font_size=font_size,
        )
        plot_util.coordinate_arrows(
            ax,
            d_s,
            coords_source,
            arrow_size=self._arrow_size,
            color="w",
            font_size=font_size,
        )
        plot_util.text_description(
            ax,
            d_s,
            text="Error map in source",
            color="w",
            backgroundcolor="k",
            flipped=False,
            font_size=font_size,
        )
        if point_source_position is True:
            ra_source, dec_source = self._bandmodel.PointSource.source_position(
                self._kwargs_ps_partial, self._kwargs_lens
            )
            plot_util.source_position_plot(ax, coords_source, ra_source, dec_source)
        return ax

    def magnification_plot(
        self,
        ax,
        v_min=-10,
        v_max=10,
        image_name_list=None,
        font_size=15,
        no_arrow=False,
        text="Magnification model",
        colorbar_label=r"$\det\ (\mathsf{A}^{-1})$",
        **kwargs
    ):
        """

        :param ax: matplotib axis instance
        :param v_min: minimum range of plotting
        :param v_max: maximum range of plotting
        :param kwargs: kwargs to send to matplotlib.pyplot.matshow()
        :return:
        """
        if "cmap" not in kwargs:
            kwargs["cmap"] = self._cmap
        if "alpha" not in kwargs:
            kwargs["alpha"] = 0.5
        mag_result = util.array2image(
            self._lensModel.magnification(
                self._x_grid, self._y_grid, self._kwargs_lens_partial
            )
        )
        im = ax.matshow(
            mag_result,
            origin="lower",
            extent=self._image_extent,
            vmin=v_min,
            vmax=v_max,
            **kwargs
        )
        ax.get_xaxis().set_visible(False)
        ax.get_yaxis().set_visible(False)
        ax.autoscale(False)
        plot_util.scale_bar(
            ax, self._frame_size, dist=1, text='1"', color="k", font_size=font_size
        )
        if not no_arrow:
            plot_util.coordinate_arrows(
                ax,
                self._frame_size,
                self._coords,
                color="k",
                arrow_size=self._arrow_size,
                font_size=font_size,
            )
        plot_util.text_description(
            ax,
            self._frame_size,
            text=text,
            color="k",
            backgroundcolor="w",
            font_size=font_size,
        )
        divider = make_axes_locatable(ax)
        cax = divider.append_axes("right", size="5%", pad=0.05)
        cb = plt.colorbar(im, cax=cax)
        cb.set_label(colorbar_label, fontsize=font_size)
        ra_image, dec_image = self._bandmodel.PointSource.image_position(
            self._kwargs_ps_partial, self._kwargs_lens_partial
        )
        plot_util.image_position_plot(
            ax,
            self._coords,
            ra_image,
            dec_image,
            color="k",
            image_name_list=image_name_list,
            plot_out_of_image=False,
        )
        return ax

    def deflection_plot(
        self,
        ax,
        v_min=None,
        v_max=None,
        axis=0,
        with_caustics=False,
        image_name_list=None,
        text="Deflection model",
        font_size=15,
        colorbar_label=r"arcsec",
    ):
        """

        :return:
        """

        alpha1, alpha2 = self._lensModel.alpha(
            self._x_grid, self._y_grid, self._kwargs_lens_partial
        )
        alpha1 = util.array2image(alpha1)
        alpha2 = util.array2image(alpha2)
        if axis == 0:
            alpha = alpha1
        else:
            alpha = alpha2
        im = ax.matshow(
            alpha,
            origin="lower",
            extent=self._image_extent,
            vmin=v_min,
            vmax=v_max,
            cmap=self._cmap,
            alpha=0.5,
        )
        ax.get_xaxis().set_visible(False)
        ax.get_yaxis().set_visible(False)
        ax.autoscale(False)
        plot_util.scale_bar(
            ax, self._frame_size, dist=1, text='1"', color="k", font_size=font_size
        )
        plot_util.coordinate_arrows(
            ax,
            self._frame_size,
            self._coords,
            color="k",
            arrow_size=self._arrow_size,
            font_size=font_size,
        )
        plot_util.text_description(
            ax,
            self._frame_size,
            text=text,
            color="k",
            backgroundcolor="w",
            font_size=font_size,
        )
        divider = make_axes_locatable(ax)
        cax = divider.append_axes("right", size="5%", pad=0.05)
        cb = plt.colorbar(im, cax=cax)
        cb.set_label(colorbar_label, fontsize=font_size)
        if with_caustics is True:
            ra_crit_list, dec_crit_list = self._critical_curves()
            ra_caustic_list, dec_caustic_list = self._caustics()
            plot_util.plot_line_set(
                ax,
                self._coords,
                ra_caustic_list,
                dec_caustic_list,
                color="b",
                points_only=self._caustic_points_only,
            )
            plot_util.plot_line_set(
                ax,
                self._coords,
                ra_crit_list,
                dec_crit_list,
                color="r",
                points_only=self._caustic_points_only,
            )
        ra_image, dec_image = self._bandmodel.PointSource.image_position(
            self._kwargs_ps_partial, self._kwargs_lens_partial
        )
        plot_util.image_position_plot(
            ax,
            self._coords,
            ra_image,
            dec_image,
            image_name_list=image_name_list,
            plot_out_of_image=False,
        )
        return ax

    def decomposition_plot(
        self,
        ax,
        text="Reconstructed",
        v_min=None,
        v_max=None,
        unconvolved=False,
        point_source_add=False,
        font_size=15,
        source_add=False,
        lens_light_add=False,
        **kwargs
    ):
        """

        :param ax:
        :param text:
        :param v_min:
        :param v_max:
        :param unconvolved:
        :param point_source_add:
        :param source_add:
        :param lens_light_add:
        :param kwargs: kwargs to send matplotlib.pyplot.matshow()
        :return:
        """
<<<<<<< HEAD
        model = self._bandmodel.image(self._kwargs_lens_partial, self._kwargs_source_partial, self._kwargs_lens_light_partial,
                                      self._kwargs_ps_partial,
                                      kwargs_special=self._kwargs_special_partial,
                                      unconvolved=unconvolved, source_add=source_add,
                                      lens_light_add=lens_light_add, point_source_add=point_source_add)
=======
        model = self._bandmodel._image(
            self._kwargs_lens_partial,
            self._kwargs_source_partial,
            self._kwargs_lens_light_partial,
            self._kwargs_ps_partial,
            unconvolved=unconvolved,
            source_add=source_add,
            lens_light_add=lens_light_add,
            point_source_add=point_source_add,
        )
>>>>>>> 536052cd
        if v_min is None:
            v_min = self._v_min_default
        if v_max is None:
            v_max = self._v_max_default
        if "cmap" not in kwargs:
            kwargs["cmap"] = self._cmap
        im = ax.matshow(
            np.log10(model),
            origin="lower",
            vmin=v_min,
            vmax=v_max,
            extent=self._image_extent,
            **kwargs
        )
        ax.get_xaxis().set_visible(False)
        ax.get_yaxis().set_visible(False)
        ax.autoscale(False)
        plot_util.scale_bar(
            ax, self._frame_size, dist=1, text='1"', font_size=font_size
        )
        plot_util.text_description(
            ax, self._frame_size, text=text, color="w", backgroundcolor="k"
        )
        plot_util.coordinate_arrows(
            ax,
            self._frame_size,
            self._coords,
            arrow_size=self._arrow_size,
            font_size=font_size,
        )
        divider = make_axes_locatable(ax)
        cax = divider.append_axes("right", size="5%", pad=0.05)
        cb = plt.colorbar(im, cax=cax)
        cb.set_label(r"log$_{10}$ flux", fontsize=font_size)
        return ax

<<<<<<< HEAD
    def subtract_from_data_plot(self, ax, text='Subtracted', v_min=None,
                                v_max=None, point_source_add=False,
                                source_add=False, lens_light_add=False,
                                font_size=15
                                ):
        model = self._bandmodel.image(self._kwargs_lens_partial, self._kwargs_source_partial, self._kwargs_lens_light_partial,
                                      self._kwargs_ps_partial,
                                      kwargs_special=self._kwargs_special_partial,
                                      unconvolved=False, source_add=source_add,
                                      lens_light_add=lens_light_add, point_source_add=point_source_add)
=======
    def subtract_from_data_plot(
        self,
        ax,
        text="Subtracted",
        v_min=None,
        v_max=None,
        point_source_add=False,
        source_add=False,
        lens_light_add=False,
        font_size=15,
    ):
        model = self._bandmodel._image(
            self._kwargs_lens_partial,
            self._kwargs_source_partial,
            self._kwargs_lens_light_partial,
            self._kwargs_ps_partial,
            unconvolved=False,
            source_add=source_add,
            lens_light_add=lens_light_add,
            point_source_add=point_source_add,
        )
>>>>>>> 536052cd
        if v_min is None:
            v_min = self._v_min_default
        if v_max is None:
            v_max = self._v_max_default
        im = ax.matshow(
            np.log10(self._data - model),
            origin="lower",
            vmin=v_min,
            vmax=v_max,
            extent=self._image_extent,
            cmap=self._cmap,
        )
        ax.get_xaxis().set_visible(False)
        ax.get_yaxis().set_visible(False)
        ax.autoscale(False)
        plot_util.scale_bar(
            ax, self._frame_size, dist=1, text='1"', font_size=font_size
        )
        plot_util.text_description(
            ax,
            self._frame_size,
            text=text,
            color="w",
            backgroundcolor="k",
            font_size=font_size,
        )
        plot_util.coordinate_arrows(
            ax,
            self._frame_size,
            self._coords,
            arrow_size=self._arrow_size,
            font_size=font_size,
        )
        divider = make_axes_locatable(ax)
        cax = divider.append_axes("right", size="5%", pad=0.05)
        cb = plt.colorbar(im, cax=cax)
        cb.set_label(r"log$_{10}$ flux", fontsize=font_size)
        return ax

    def plot_main(self, with_caustics=False):
        """Print the main plots together in a joint frame.

        :return:
        """

        f, axes = plt.subplots(2, 3, figsize=(16, 8))
        self.data_plot(ax=axes[0, 0])
        self.model_plot(ax=axes[0, 1], image_names=True)
        self.normalized_residual_plot(ax=axes[0, 2], v_min=-6, v_max=6)
        self.source_plot(
            ax=axes[1, 0], deltaPix_source=0.01, numPix=100, with_caustics=with_caustics
        )
        self.convergence_plot(ax=axes[1, 1], v_max=1)
        self.magnification_plot(ax=axes[1, 2])
        f.tight_layout()
        f.subplots_adjust(
            left=None, bottom=None, right=None, top=None, wspace=0.0, hspace=0.05
        )
        return f, axes

    def plot_separate(self):
        """Plot the different model components separately.

        :return:
        """
        f, axes = plt.subplots(2, 3, figsize=(16, 8))

        self.decomposition_plot(
            ax=axes[0, 0], text="Lens light", lens_light_add=True, unconvolved=True
        )
        self.decomposition_plot(
            ax=axes[1, 0], text="Lens light convolved", lens_light_add=True
        )
        self.decomposition_plot(
            ax=axes[0, 1], text="Source light", source_add=True, unconvolved=True
        )
        self.decomposition_plot(
            ax=axes[1, 1], text="Source light convolved", source_add=True
        )
        self.decomposition_plot(
            ax=axes[0, 2],
            text="All components",
            source_add=True,
            lens_light_add=True,
            unconvolved=True,
        )
        self.decomposition_plot(
            ax=axes[1, 2],
            text="All components convolved",
            source_add=True,
            lens_light_add=True,
            point_source_add=True,
        )
        f.tight_layout()
        f.subplots_adjust(
            left=None, bottom=None, right=None, top=None, wspace=0.0, hspace=0.05
        )
        return f, axes

    def plot_subtract_from_data_all(self):
        """Subtract model components from data.

        :return:
        """
        f, axes = plt.subplots(2, 3, figsize=(16, 8))

        self.subtract_from_data_plot(ax=axes[0, 0], text="Data")
        self.subtract_from_data_plot(
            ax=axes[0, 1], text="Data - Point Source", point_source_add=True
        )
        self.subtract_from_data_plot(
            ax=axes[0, 2], text="Data - Lens Light", lens_light_add=True
        )
        self.subtract_from_data_plot(
            ax=axes[1, 0], text="Data - Source Light", source_add=True
        )
        self.subtract_from_data_plot(
            ax=axes[1, 1],
            text="Data - Source Light - Point Source",
            source_add=True,
            point_source_add=True,
        )
        self.subtract_from_data_plot(
            ax=axes[1, 2],
            text="Data - Lens Light - Point Source",
            lens_light_add=True,
            point_source_add=True,
        )
        f.tight_layout()
        f.subplots_adjust(
            left=None, bottom=None, right=None, top=None, wspace=0.0, hspace=0.05
        )
        return f, axes

    def plot_extinction_map(self, ax, v_min=None, v_max=None, **kwargs):
        """

        :param ax:
        :param v_min:
        :param v_max:
        :return:
        """
        model = self._bandmodel._extinction_map(
            self._kwargs_extinction_partial, self._kwargs_special_partial
        )
        if v_min is None:
            v_min = 0
        if v_max is None:
            v_max = 1

        _ = ax.matshow(
            model,
            origin="lower",
            vmin=v_min,
            vmax=v_max,
            extent=self._image_extent,
            **kwargs
        )
        return ax<|MERGE_RESOLUTION|>--- conflicted
+++ resolved
@@ -1060,24 +1060,12 @@
         :param kwargs: kwargs to send matplotlib.pyplot.matshow()
         :return:
         """
-<<<<<<< HEAD
         model = self._bandmodel.image(self._kwargs_lens_partial, self._kwargs_source_partial, self._kwargs_lens_light_partial,
                                       self._kwargs_ps_partial,
                                       kwargs_special=self._kwargs_special_partial,
                                       unconvolved=unconvolved, source_add=source_add,
                                       lens_light_add=lens_light_add, point_source_add=point_source_add)
-=======
-        model = self._bandmodel._image(
-            self._kwargs_lens_partial,
-            self._kwargs_source_partial,
-            self._kwargs_lens_light_partial,
-            self._kwargs_ps_partial,
-            unconvolved=unconvolved,
-            source_add=source_add,
-            lens_light_add=lens_light_add,
-            point_source_add=point_source_add,
-        )
->>>>>>> 536052cd
+
         if v_min is None:
             v_min = self._v_min_default
         if v_max is None:
@@ -1114,7 +1102,6 @@
         cb.set_label(r"log$_{10}$ flux", fontsize=font_size)
         return ax
 
-<<<<<<< HEAD
     def subtract_from_data_plot(self, ax, text='Subtracted', v_min=None,
                                 v_max=None, point_source_add=False,
                                 source_add=False, lens_light_add=False,
@@ -1125,29 +1112,6 @@
                                       kwargs_special=self._kwargs_special_partial,
                                       unconvolved=False, source_add=source_add,
                                       lens_light_add=lens_light_add, point_source_add=point_source_add)
-=======
-    def subtract_from_data_plot(
-        self,
-        ax,
-        text="Subtracted",
-        v_min=None,
-        v_max=None,
-        point_source_add=False,
-        source_add=False,
-        lens_light_add=False,
-        font_size=15,
-    ):
-        model = self._bandmodel._image(
-            self._kwargs_lens_partial,
-            self._kwargs_source_partial,
-            self._kwargs_lens_light_partial,
-            self._kwargs_ps_partial,
-            unconvolved=False,
-            source_add=source_add,
-            lens_light_add=lens_light_add,
-            point_source_add=point_source_add,
-        )
->>>>>>> 536052cd
         if v_min is None:
             v_min = self._v_min_default
         if v_max is None:
