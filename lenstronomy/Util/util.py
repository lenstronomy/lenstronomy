--- conflicted
+++ resolved
@@ -526,37 +526,6 @@
                     values.append(a[i])
     return np.array(x_mins), np.array(y_mins), np.array(values)
 
-<<<<<<< HEAD
-def auto_raytracing_grid_size(source_fwhm_parcsec, grid_size_scale=0.01, power=1.):
-
-    """
-    This function returns the size of a ray tracing grid in units of arcsec appropriate for magnification computations
-    with finite-size background sources. This fit is calibrated for source sizes (interpreted as the FWHM of a Gaussian) in
-    the range 0.5 -100 pc.
-
-    :param source_fwhm_parcsec: the full width at half max of a Gaussian background source
-    :return: an appropriate grid size for finite-size background magnification computation
-    """
-
-    grid_radius_arcsec = grid_size_scale * source_fwhm_parcsec ** power
-    return grid_radius_arcsec
-
-def auto_raytracing_grid_resolution(source_fwhm_parcsec, grid_resolution_scale=0.0004, ref=10., power=1.):
-
-    """
-    This function returns a resolution factor in units arcsec/pixel appropriate for magnification computations with
-    finite-size background sources. This fit is calibrated for source sizes (interpreted as the FWHM of a Gaussian) in
-    the range 0.5 -100 pc.
-
-    :param source_fwhm_parcsec: the full width at half max of a Gaussian background source
-    :return: an appropriate grid resolution for finite-size background magnification computation
-    """
-
-    grid_resolution = grid_resolution_scale * (source_fwhm_parcsec / ref) ** power
-    return grid_resolution
-
-=======
->>>>>>> 4b2a43fb
 @export
 def fwhm2sigma(fwhm):
     """
