__author__ = 'sibirrer'

import pytest
import numpy as np
import numpy.testing as npt

from lenstronomy.LensModel.lens_model import LensModel
from lenstronomy.Util import util


class TestNumerics(object):
    """
    tests the source model routines
    """
    def setup(self):
        self.lensModel = LensModel(['GAUSSIAN'])
        self.kwargs = [{'amp': 1./4., 'sigma_x': 2., 'sigma_y': 2., 'center_x': 0., 'center_y': 0.}]

    def test_kappa(self):
        x, y = 1., 1.
        output = self.lensModel.kappa(x, y, self.kwargs)
        output_num = self.lensModel.kappa(x, y, self.kwargs, diff=0.00001)
        npt.assert_almost_equal(output_num, output, decimal=5)

    def test_gamma(self):
        x, y = 1., 2.
        output1, output2 = self.lensModel.gamma(x, y, self.kwargs)
        output1_num, output2_num = self.lensModel.gamma(x, y, self.kwargs, diff=0.00001)
        npt.assert_almost_equal(output1_num, output1, decimal=5)
        npt.assert_almost_equal(output2_num, output2, decimal=5)

    def test_magnification(self):
        x, y = 1., 1.
        output = self.lensModel.magnification(x, y, self.kwargs)
        output_num = self.lensModel.magnification(x, y, self.kwargs, diff=0.00001)
        npt.assert_almost_equal(output_num, output, decimal=5)

    def test_differentials(self):
        x, y = util.make_grid(numPix=10, deltapix=0.5)
        f_xx, f_xy, f_yx, f_yy = self.lensModel.hessian(x, y, self.kwargs)
        f_xx_num, f_xy_num, f_yx_num, f_yy_num = self.lensModel.hessian(x, y, self.kwargs, diff=0.00001)

        npt.assert_almost_equal(f_xy_num, f_yx_num, decimal=5)
        npt.assert_almost_equal(f_xx_num, f_xx, decimal=5)
        npt.assert_almost_equal(f_xy_num, f_xy, decimal=5)
        npt.assert_almost_equal(f_yx_num, f_yx, decimal=5)
        npt.assert_almost_equal(f_yy_num, f_yy, decimal=5)

    def test_flexion(self):
        lensModel = LensModel(lens_model_list=['FLEXION'])
        g1, g2, g3, g4 = 0.01, 0.02, 0.03, 0.04
        kwargs = [{'g1': g1, 'g2': g2, 'g3': g3, 'g4': g4}]
        f_xxx, f_xxy, f_xyy, f_yyy = lensModel.flexion(x=1., y=1., kwargs=kwargs, diff=0.0001)
        npt.assert_almost_equal(f_xxx, g1, decimal=2)
        npt.assert_almost_equal(f_xxy, g2, decimal=2)
        npt.assert_almost_equal(f_xyy, g3, decimal=2)
        npt.assert_almost_equal(f_yyy, g4, decimal=2)

        f_xxx, f_xxy, f_xyy, f_yyy = lensModel.flexion(x=1., y=1., kwargs=kwargs, diff=0.0001, hessian_diff=0.001)
        npt.assert_almost_equal(f_xxx, g1, decimal=2)
        npt.assert_almost_equal(f_xxy, g2, decimal=2)
        npt.assert_almost_equal(f_xyy, g3, decimal=2)
        npt.assert_almost_equal(f_yyy, g4, decimal=2)


class TestNumericsProfile(object):
    """
    tests the second derivatives of various lens models
    """
    def setup(self):
        pass

    def assert_differentials(self, lens_model, kwargs, potential=True):
        # lensModelNum = NumericLens(lens_model)
        diff = 0.000001
        # x, y = 1., 2.

        x = np.linspace(start=0.1, stop=5.5, num=10)
        y = np.zeros_like(x)

        lensModel = LensModel(lens_model)
        f_xx, f_xy, f_yx, f_yy = lensModel.hessian(x, y, [kwargs])
        f_xx_num, f_xy_num, f_yx_num, f_yy_num = lensModel.hessian(x, y, [kwargs], diff=diff)

        npt.assert_almost_equal(f_xx, f_xx_num, decimal=3)
        npt.assert_almost_equal(f_yy, f_yy_num, decimal=3)
        npt.assert_almost_equal(f_xy, f_xy_num, decimal=3)

        if potential is True:
            f_x, f_y = lensModel.alpha(x, y, [kwargs])
            f_x_num, f_y_num = lensModel.alpha(x, y, [kwargs], diff=diff)

            npt.assert_almost_equal(f_x, f_x_num, decimal=3)
            npt.assert_almost_equal(f_y, f_y_num, decimal=3)

        y = np.linspace(start=0.1, stop=5.5, num=10)
        x = np.zeros_like(y)

        lensModel = LensModel(lens_model)
        f_xx, f_xy, f_yx, f_yy = lensModel.hessian(x, y, [kwargs])
        f_xx_num, f_xy_num, f_yx_num, f_yy_num = lensModel.hessian(x, y, [kwargs], diff=diff)

        npt.assert_almost_equal(f_xx, f_xx_num, decimal=3)
        npt.assert_almost_equal(f_yy, f_yy_num, decimal=3)
        npt.assert_almost_equal(f_xy, f_xy_num, decimal=3)

        if potential is True:
            f_x, f_y = lensModel.alpha(x, y, [kwargs])
            f_x_num, f_y_num = lensModel.alpha(x, y, [kwargs], diff=diff)

            npt.assert_almost_equal(f_x, f_x_num, decimal=3)
            npt.assert_almost_equal(f_y, f_y_num, decimal=3)

    def test_gaussian(self):
        lens_model = ['GAUSSIAN']
        kwargs = {'amp': 1. / 4., 'sigma_x': 2., 'sigma_y': 2., 'center_x': 0., 'center_y': 0.}
        self.assert_differentials(lens_model, kwargs)
        kwargs = {'amp': 1. / 4., 'sigma_x': 20., 'sigma_y': 20., 'center_x': 0., 'center_y': 0.}
        self.assert_differentials(lens_model, kwargs)
        kwargs = {'amp': 1. / 4., 'sigma_x': 2., 'sigma_y': 2., 'center_x': 2., 'center_y': 2.}
        self.assert_differentials(lens_model, kwargs)

    def test_gausian_kappa(self):
        kwargs = {'amp': 1. / 4., 'sigma': 2., 'center_x': 0., 'center_y': 0.}
        lens_model = ['GAUSSIAN_KAPPA']
        self.assert_differentials(lens_model, kwargs)

    def test_gausian_ellipse_kappa(self):
        kwargs = {'amp': 1., 'sigma': 1., 'e1': 0.1, 'e2': -0.1, 'center_x': 0., 'center_y': 0.}
        lens_model = ['GAUSSIAN_ELLIPSE_KAPPA']
        self.assert_differentials(lens_model, kwargs)

    def test_gausian_ellipse_potential(self):
        kwargs = {'amp': 1., 'sigma': 2., 'e1': .1, 'e2': -0.1, 'center_x': 0., 'center_y': 0.}
        lens_model = ['GAUSSIAN_ELLIPSE_POTENTIAL']
        self.assert_differentials(lens_model, kwargs)

    def test_external_shear(self):
        kwargs = {'gamma1': 0.1, 'gamma2': -0.1}
        lens_model = ['SHEAR']
        self.assert_differentials(lens_model, kwargs)

    def test_reduce_shear(self):
        kwargs = {'gamma1': 0.1, 'gamma2': -0.1}
        lens_model = ['SHEAR_REDUCED']
        self.assert_differentials(lens_model, kwargs)

    def test_hessian(self):
        kwargs = {'f_xx': 0.1, 'f_yy': -0.1, 'f_xy': 0.1, 'f_yx': 0.1}
        lens_model = ['HESSIAN']
        self.assert_differentials(lens_model, kwargs)

    def test_mass_sheet(self):
        kwargs = {'kappa': 0.1}
        lens_model = ['CONVERGENCE']
        self.assert_differentials(lens_model, kwargs)

    def test_sis(self):
        kwargs = {'theta_E': 0.5}
        lens_model = ['SIS']
        self.assert_differentials(lens_model, kwargs)

    def test_flexion(self):
        kwargs = {'g1': 0.01, 'g2': -0.01, 'g3': 0.001, 'g4': 0}
        lens_model = ['FLEXION']
        self.assert_differentials(lens_model, kwargs)

    def test_nfw(self):
        kwargs = {'alpha_Rs': .1, 'Rs': 5.}
        lens_model = ['NFW']
        self.assert_differentials(lens_model, kwargs)

    def test_tnfw(self):
        kwargs = {'alpha_Rs': .1, 'Rs': 5., 'r_trunc': 7}
        lens_model = ['TNFW']
        self.assert_differentials(lens_model, kwargs)

        kwargs = {'Rs': 2., 'alpha_Rs': 1., 'r_trunc': 7}
        lens_model = ['TNFW']
        self.assert_differentials(lens_model, kwargs)

    def test_tnfw_ellipse(self):
        lens_model = ['TNFW_ELLIPSE']

        kwargs = {'alpha_Rs': .1, 'Rs': 1., 'r_trunc': 7, 'e1': 0, 'e2': 0}
        self.assert_differentials(lens_model, kwargs)

        kwargs = {'alpha_Rs': .1, 'Rs': 1., 'r_trunc': 7, 'e1': 0.1, 'e2': -0.02}
        self.assert_differentials(lens_model, kwargs)

        kwargs = {'Rs': .5, 'alpha_Rs': 1., 'r_trunc': 100, 'e1': 0.1, 'e2': -0.02}
        self.assert_differentials(lens_model, kwargs)

    def test_nfw_ellipse(self):
        kwargs = {'alpha_Rs': .1, 'Rs': 5., 'e1': 0.04, 'e2': -0.04}
        lens_model = ['NFW_ELLIPSE']
        self.assert_differentials(lens_model, kwargs)

    def test_nfw_ellipse_gauss_dec(self):
        kwargs = {'alpha_Rs': .1, 'Rs': 5., 'e1': 0.04, 'e2': -0.04}
        lens_model = ['NFW_ELLIPSE_GAUSS_DEC']
        self.assert_differentials(lens_model, kwargs)

    def test_ctnfw_gauss_dec(self):
        kwargs = {'rho_s': 5, 'r_s': 5., 'r_trunc': 10., 'r_core': 0.3, 'a': 2}
        lens_model = ['CTNFW_GAUSS_DEC']
        self.assert_differentials(lens_model, kwargs)

    def test_point_mass(self):
        kwargs = {'theta_E': 2.}
        lens_model = ['POINT_MASS']
        self.assert_differentials(lens_model, kwargs)

    def test_sersic(self):
        kwargs = {'n_sersic': .5, 'R_sersic': 1.5, 'k_eff': 0.3}
        lens_model = ['SERSIC']
        self.assert_differentials(lens_model, kwargs)

    def test_sersic_ellipse_gauss_dec(self):
        kwargs = {'n_sersic': 1., 'R_sersic': 2., 'k_eff': 1., 'e1': 0.04,
                  'e2': 0.}
        lens_model = ['SERSIC_ELLIPSE_GAUSS_DEC']
        self.assert_differentials(lens_model, kwargs)

    def test_sersic_ellipse_pot(self):
        kwargs = {'n_sersic': 2., 'R_sersic': 0.5, 'k_eff': 0.3, 'e1': 0.04, 'e2': -0.0}
        lens_model = ['SERSIC_ELLIPSE_POTENTIAL']
        self.assert_differentials(lens_model, kwargs)

    def test_shapelets_pot_2(self):
        kwargs = {'coeffs': [0, 1, 2, 3, 4, 5], 'beta': 0.3}
        lens_model = ['SHAPELETS_CART']
        self.assert_differentials(lens_model, kwargs)

    def test_sis_truncate(self):
        kwargs = {'theta_E': 0.5, 'r_trunc': 2.}
        lens_model = ['SIS_TRUNCATED']
        self.assert_differentials(lens_model, kwargs)

    def test_spep(self):
        kwargs = {'theta_E': 0.5, 'gamma': 1.9, 'e1': 0.04, 'e2': -0.1}
        lens_model = ['SPEP']
        self.assert_differentials(lens_model, kwargs)

    def test_spp(self):
        kwargs = {'theta_E': 0.5, 'gamma': 1.9}
        lens_model = ['SPP']
        self.assert_differentials(lens_model, kwargs)

    def test_PJaffe(self):
        kwargs = {'sigma0': 1., 'Ra': 0.2, 'Rs': 2.}
        lens_model = ['PJAFFE']
        self.assert_differentials(lens_model, kwargs)

    def test_PJaffe_ellipse(self):
        kwargs = {'sigma0': 1., 'Ra': 0.2, 'Rs': 2., 'e1': 0.04, 'e2': -0.0}
        lens_model = ['PJAFFE_ELLIPSE']
        self.assert_differentials(lens_model, kwargs)

    def test_Hernquist(self):
        kwargs = {'sigma0': 1., 'Rs': 1.5}
        lens_model = ['HERNQUIST']
        self.assert_differentials(lens_model, kwargs)

    def test_Hernquist_ellipse(self):
        kwargs = {'sigma0': 1., 'Rs': 1.5, 'e1': 0.04, 'e2': -0.0}
        lens_model = ['HERNQUIST_ELLIPSE']
        self.assert_differentials(lens_model, kwargs)

    def test_NIE(self):
        kwargs = {'theta_E': 2., 'e1': 0.1, 'e2': 0., 's_scale': 0.04}
        lens_model = ['NIE']
        self.assert_differentials(lens_model, kwargs)

    def test_NIE_simple(self):
        kwargs = {'b': 2., 'q': 0.3, 's': 0.04}
        lens_model = ['NIE_SIMPLE']
        self.assert_differentials(lens_model, kwargs)

    def test_EPL(self):
        kwargs = {'theta_E': 2., 'e1': 0.1, 'e2': 0., 'gamma': 2.13}
        lens_model = ['EPL']
        self.assert_differentials(lens_model, kwargs)

    def test_EPL_numba(self):
        kwargs = {'theta_E': 2., 'e1': 0.1, 'e2': 0., 'gamma': 2.13}
        lens_model = ['EPL_NUMBA']
        self.assert_differentials(lens_model, kwargs)

    def test_coreBurk(self):
        kwargs = {'Rs':2, 'alpha_Rs': 1, 'r_core':0.4}
        lens_model = ['coreBURKERT']
        self.assert_differentials(lens_model, kwargs)
        kwargs = {'Rs': 2, 'alpha_Rs': 1, 'r_core':5}
        self.assert_differentials(lens_model, kwargs)

    def test_cnfw(self):
        kwargs = {'Rs': 5.5, 'alpha_Rs': 1., 'r_core': .5}
        lens_model = ['CNFW']
        self.assert_differentials(lens_model, kwargs, potential=True)

    def test_cnfw_ellipse(self):
        kwargs = {'alpha_Rs': .1, 'Rs': 5., 'r_core': 0.1, 'e1': 0.04, 'e2': -0.04}
        lens_model = ['CNFW_ELLIPSE']
        self.assert_differentials(lens_model, kwargs, potential=True)

    def test_cored_density(self):
        kwargs = {'sigma0': 0.1, 'r_core': 8}
        lens_model = ['CORED_DENSITY']
        self.assert_differentials(lens_model, kwargs)

    def test_cored_density_2(self):
        kwargs = {'sigma0': 0.1, 'r_core': 8}
        lens_model = ['CORED_DENSITY_2']
        self.assert_differentials(lens_model, kwargs)

    def test_cored_density_exp(self):
        kwargs = {'kappa_0': 0.1, 'theta_c': 8}
        lens_model = ['CORED_DENSITY_EXP']
        self.assert_differentials(lens_model, kwargs)

    def test_cored_density_mst(self):
        kwargs = {'lambda_approx': 1.1, 'r_core': 8}
        lens_model = ['CORED_DENSITY_MST']
        self.assert_differentials(lens_model, kwargs)

    def test_cored_density_2_mst(self):
        kwargs = {'lambda_approx': 1.1, 'r_core': 8}
        lens_model = ['CORED_DENSITY_2_MST']
        self.assert_differentials(lens_model, kwargs)

    def test_cored_density_exp_mst(self):
        kwargs = {'lambda_approx': 1.1, 'r_core': 8}
        lens_model = ['CORED_DENSITY_EXP_MST']
        self.assert_differentials(lens_model, kwargs)

    def test_cored_density_uldm_mst(self):
        kwargs = {'lambda_approx': 0.9, 'r_core': 8}
        lens_model = ['CORED_DENSITY_ULDM_MST']
        self.assert_differentials(lens_model, kwargs)

    def test_uldm(self):
        kwargs = {'kappa_0': 0.1, 'theta_c': 5, 'slope': 7.5}
        lens_model = ['ULDM']
        self.assert_differentials(lens_model, kwargs)

    def test_const_mag_positive(self):
        kwargs = {'mu_r': 1, 'mu_t': 10, 'parity': 1, 'phi_G': 0.1}
        lens_model = ['CONST_MAG']
        self.assert_differentials(lens_model, kwargs)

    def test_const_mag_negative(self):
        kwargs = {'mu_r': 1, 'mu_t': 10, 'parity': -1, 'phi_G': 0.1}
        lens_model = ['CONST_MAG']
        self.assert_differentials(lens_model, kwargs)

    def test_nie_potential(self):
        kwargs = {'theta_E':2. , 'theta_c':1. , 'e1': 0.1, 'e2': 0.1}
        lens_model = ['NIE_POTENTIAL']
        self.assert_differentials(lens_model, kwargs)

    def test_multipole(self):
        kwargs = {'m':4, 'a_m':0.05, 'phi_m':0.1, 'center_x':0., 'center_y':0.}
        lens_model = ['MULTIPOLE']
        self.assert_differentials(lens_model,kwargs,potential=True)
        kwargs = {'m': 2, 'a_m': 0.1, 'phi_m': 0.05, 'center_x': 0., 'center_y': 0.}
        lens_model = ['MULTIPOLE']
        self.assert_differentials(lens_model, kwargs, potential=True)
        kwargs = {'m': 3, 'a_m': 0.07, 'phi_m': 0., 'center_x': -0.01, 'center_y': -0.5}
        lens_model = ['MULTIPOLE']
        self.assert_differentials(lens_model, kwargs, potential=True)

    def test_elli_slice(self):
        kwargs = {'a':2., 'b':1., 'psi':90*np.pi/180., 'sigma_0':5., 'center_x':1., 'center_y':0.}
        lens_model = ['ElliSLICE']
        self.assert_differentials(lens_model, kwargs, potential=True)

        kwargs = {'a': 2., 'b': 1., 'psi': 89 * np.pi / 180., 'sigma_0': 5., 'center_x': 1., 'center_y': 0.01}
        lens_model = ['ElliSLICE']
        self.assert_differentials(lens_model, kwargs, potential=True)

    def test_curved_arc_const(self):
        kwargs = {'tangential_stretch': 4. , 'direction': 0., 'curvature': 0.5, 'center_x': 0, 'center_y': 0}
        lens_model = ['CURVED_ARC_CONST']
        self.assert_differentials(lens_model, kwargs, potential=False)
        kwargs = {'tangential_stretch': 4. , 'direction': 0.5, 'curvature': 0.5, 'center_x': 0, 'center_y': 0}
        self.assert_differentials(lens_model, kwargs, potential=False)

    def test_curved_arc_const_MST(self):
        kwargs = {'tangential_stretch': 4., 'radial_stretch': 0.9, 'direction': 0., 'curvature': 0.5, 'center_x': 0, 'center_y': 0}
        lens_model = ['CURVED_ARC_CONST_MST']
        self.assert_differentials(lens_model, kwargs, potential=False)
        kwargs = {'tangential_stretch': 4., 'radial_stretch': 1.1, 'direction': 0.5, 'curvature': 0.5, 'center_x': 0, 'center_y': 0}
        self.assert_differentials(lens_model, kwargs, potential=False)

    def test_curved_arc_spp(self):
        kwargs = {'tangential_stretch': 4., 'radial_stretch': .9 , 'direction': 0.5, 'curvature': 0.5, 'center_x': 0, 'center_y': 0}
        lens_model = ['CURVED_ARC_SPP']
        self.assert_differentials(lens_model, kwargs)

    def test_curved_arc_spt(self):
        kwargs = {'tangential_stretch': 4., 'radial_stretch': .9 , 'direction': 0.5, 'curvature': 0.5, 'center_x': 0,
                  'center_y': 0, 'gamma1': 0.1, 'gamma2': -0.2}
        lens_model = ['CURVED_ARC_SPT']
        self.assert_differentials(lens_model, kwargs, potential=False)

    def test_curved_arc_sis_mst(self):
        kwargs = {'tangential_stretch': 4., 'radial_stretch': 1 , 'direction': 0.5, 'curvature': 0.2, 'center_x': 0, 'center_y': 0}
        lens_model = ['CURVED_ARC_SIS_MST']
        self.assert_differentials(lens_model, kwargs)

    def test_curved_arc_tan_diff(self):
        kwargs = {'tangential_stretch': 4., 'radial_stretch': 1 , 'direction': 0.5, 'dtan_dtan': 0.1, 'curvature': 0.2, 'center_x': 0, 'center_y': 0}
        lens_model = ['CURVED_ARC_TAN_DIFF']
        self.assert_differentials(lens_model, kwargs)

    def test_splcore(self):

        kwargs = {'sigma0': 1., 'gamma': 3, 'r_core': 0.1, 'center_x': 0., 'center_y': 0.}
        lens_model = ['SPL_CORE']
        self.assert_differentials(lens_model, kwargs, potential=False)

        kwargs = {'sigma0': 1., 'gamma': 2., 'r_core': 0.1, 'center_x': 0., 'center_y': 0.}
        lens_model = ['SPL_CORE']
        self.assert_differentials(lens_model, kwargs, potential=False)

        kwargs = {'sigma0': 1., 'gamma': 2.5, 'r_core': 0.1, 'center_x': 0., 'center_y': 0.}
        lens_model = ['SPL_CORE']
        self.assert_differentials(lens_model, kwargs, potential=False)

<<<<<<< HEAD
    def test_gnfw(self):

        kwargs = {'alpha_Rs': 1.2, 'Rs': 0.8, 'gamma_inner': 2.3, 'gamma_outer': 3.15}
        lens_model = ['GNFW']
        self.assert_differentials(lens_model, kwargs, potential=False)

        kwargs = {'alpha_Rs': 1.2, 'Rs': 0.8, 'gamma_inner': 0.3, 'gamma_outer': 3.15}
        lens_model = ['GNFW']
        self.assert_differentials(lens_model, kwargs, potential=False)
=======
    def test_cse(self):
        kwargs = {'a': 2, 's': 1., 'e1': 0, 'e2': 0, 'center_x': 0., 'center_y': 0.}
        lens_model = ['CSE']
        self.assert_differentials(lens_model, kwargs, potential=True)

        kwargs = {'a': 2, 's': 1., 'e1': 0.3, 'e2': 0, 'center_x': 1., 'center_y': 2.}
        lens_model = ['CSE']
        self.assert_differentials(lens_model, kwargs, potential=True)

        kwargs = {'a': 2, 's': 1., 'e1': -0.3, 'e2': 0, 'center_x': 0., 'center_y': 0.}
        lens_model = ['CSE']
        self.assert_differentials(lens_model, kwargs, potential=True)

        kwargs = {'a': 2, 's': 1., 'e1': 0., 'e2': 0.3, 'center_x': 0., 'center_y': 0.}
        lens_model = ['CSE']
        self.assert_differentials(lens_model, kwargs, potential=True)

    def test_nfw_cse(self):
        kwargs = {'alpha_Rs': 1, 'Rs': 1, 'e1': 0, 'e2': 0, 'center_x': 0., 'center_y': 0.}
        lens_model = ['NFW_ELLIPSE_CSE']
        self.assert_differentials(lens_model, kwargs, potential=True)

        kwargs = {'alpha_Rs': 1, 'Rs': .5, 'e1': 0.2, 'e2': 0, 'center_x': 0., 'center_y': 0.}
        lens_model = ['NFW_ELLIPSE_CSE']
        self.assert_differentials(lens_model, kwargs, potential=True)

        kwargs = {'alpha_Rs': 2, 'Rs': .5, 'e1': 0, 'e2': 0.4, 'center_x': 0., 'center_y': 0.}
        lens_model = ['NFW_ELLIPSE_CSE']
        self.assert_differentials(lens_model, kwargs, potential=True)

    def test_hernquist_cse(self):
        kwargs = {'sigma0': 1, 'Rs': 1, 'e1': 0, 'e2': 0, 'center_x': 0., 'center_y': 0.}
        lens_model = ['HERNQUIST_ELLIPSE_CSE']
        self.assert_differentials(lens_model, kwargs, potential=True)

        kwargs = {'sigma0': 1, 'Rs': .5, 'e1': 0.2, 'e2': 0, 'center_x': 0., 'center_y': 0.}
        lens_model = ['HERNQUIST_ELLIPSE_CSE']
        self.assert_differentials(lens_model, kwargs, potential=True)

        kwargs = {'sigma0': 2, 'Rs': .5, 'e1': 0, 'e2': 0.4, 'center_x': 0., 'center_y': 0.}
        lens_model = ['HERNQUIST_ELLIPSE_CSE']
        self.assert_differentials(lens_model, kwargs, potential=True)

>>>>>>> 4298685b

if __name__ == '__main__':
    pytest.main("-k TestLensModel")<|MERGE_RESOLUTION|>--- conflicted
+++ resolved
@@ -428,7 +428,6 @@
         lens_model = ['SPL_CORE']
         self.assert_differentials(lens_model, kwargs, potential=False)
 
-<<<<<<< HEAD
     def test_gnfw(self):
 
         kwargs = {'alpha_Rs': 1.2, 'Rs': 0.8, 'gamma_inner': 2.3, 'gamma_outer': 3.15}
@@ -438,7 +437,7 @@
         kwargs = {'alpha_Rs': 1.2, 'Rs': 0.8, 'gamma_inner': 0.3, 'gamma_outer': 3.15}
         lens_model = ['GNFW']
         self.assert_differentials(lens_model, kwargs, potential=False)
-=======
+
     def test_cse(self):
         kwargs = {'a': 2, 's': 1., 'e1': 0, 'e2': 0, 'center_x': 0., 'center_y': 0.}
         lens_model = ['CSE']
@@ -482,7 +481,5 @@
         lens_model = ['HERNQUIST_ELLIPSE_CSE']
         self.assert_differentials(lens_model, kwargs, potential=True)
 
->>>>>>> 4298685b
-
 if __name__ == '__main__':
     pytest.main("-k TestLensModel")