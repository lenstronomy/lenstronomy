from lenstronomy.Util.util import convert_bool_list

__all__ = ["ProfileListBase"]


_SUPPORTED_MODELS = [
    "ARC_PERT",
    "BLANK_PLANE",
    "CHAMELEON",
    "CNFW",
    "CNFW_ELLIPSE_POTENTIAL",
    "CONST_MAG",
    "CONVERGENCE",
    "coreBURKERT",
    "CORED_DENSITY",
    "CORED_DENSITY_2",
    "CORED_DENSITY_2_MST",
    "CORED_DENSITY_EXP",
    "CORED_DENSITY_EXP_MST",
    "CORED_DENSITY_MST",
    "CORED_DENSITY_ULDM_MST",
    "CSE",
    "CTNFW_GAUSS_DEC",
    "CURVED_ARC_CONST",
    "CURVED_ARC_SIS_MST",
    "CURVED_ARC_SPP",
    "CURVED_ARC_SPT",
    "CURVED_ARC_TAN_DIFF",
    "DIPOLE",
    "DOUBLE_CHAMELEON",
    "EPL",
    "EPL_BOXYDISKY_ELL",
    "EPL_BOXYDISKY",
    "EPL_MULTIPOLE_M1M3M4",
    "EPL_MULTIPOLE_M1M3M4_ELL",
    "EPL_MULTIPOLE_M3M4_ELL",
    "EPL_MULTIPOLE_M3M4",
    "EPL_NUMBA",
    "EPL_Q_PHI",
    "ElliSLICE",
    "FLEXION",
    "FLEXIONFG",
    "GAUSSIAN",
    "GAUSSIAN_ELLIPSE_KAPPA",
    "GAUSSIAN_ELLIPSE_POTENTIAL",
    "GAUSSIAN_POTENTIAL",
    "GNFW",
    "GNFW_ELLIPSE_GAUSS_DEC",
    "HERNQUIST",
    "HERNQUIST_ELLIPSE_POTENTIAL",
    "HERNQUIST_ELLIPSE_CSE",
    "HESSIAN",
    "INTERPOL",
    "INTERPOL_SCALED",
    "RADIAL_INTERPOL",
    "LOS",
    "LOS_MINIMAL",
    "LOS_FLEXION",
    "LOS_FLEXION_MINIMAL",
    "MULTIPOLE",
    "MULTIPOLE_ELL",
    "MULTI_GAUSSIAN",
    "MULTI_GAUSSIAN_ELLIPSE_KAPPA",
    "MULTI_GAUSSIAN_ELLIPSE_POTENTIAL",
    "NFW",
    "NFW_ELLIPSE_CSE",
    "NFW_ELLIPSE_GAUSS_DEC",
    "NFW_ELLIPSE_POTENTIAL",
    "NFW_MC",
    "NFW_MC_ELLIPSE_POTENTIAL",
    "NIE",
    "NIE_POTENTIAL",
    "NIE_SIMPLE",
    "PEMD",
    "PJAFFE",
    "PJAFFE_ELLIPSE_POTENTIAL",
    "POINT_MASS",
    "PSEUDO_DPL",
    "SERSIC",
    "SERSIC_ELLIPSE_GAUSS_DEC",
    "SERSIC_ELLIPSE_KAPPA",
    "SERSIC_ELLIPSE_POTENTIAL",
    "SHAPELETS_CART",
    "SHAPELETS_POLAR",
    "SHEAR",
    "SHEAR_GAMMA_PSI",
    "SHEAR_REDUCED",
    "SHIFT",
    "SIE",
    "SIS",
    "SIS_TRUNCATED",
    "SPEMD",
    "SPEP",
    "SPL_CORE",
    "SPP",
    "SYNTHESIS",
    "TABULATED_DEFLECTIONS",
    "TNFW",
    "TNFWC",
    "TNFW_ELLIPSE_POTENTIAL",
    "TRIPLE_CHAMELEON",
    "ULDM",
]

# These models require a new instance per profile as some computations are different when class
# attributes are changed. For example, the 'INTERPOL' model needs to know the specific map to be
# interpolated. This list does not need to include profiles with different initialization settings,
# e.g. GNFW, since that is handled automatically in _load_model_instances()
DYNAMIC_PROFILES = [
    "CHAMELEON",
    "CTNFW_GAUSS_DEC",
    "DOUBLE_CHAMELEON",
    "EPL",
    "INTERPOL",
    "INTERPOL_SCALED",
    "NFW_ELLIPSE_GAUSS_DEC",
    "NFW_MC",
    "NFW_MC_ELLIPSE_POTENTIAL",
    "NIE",
    "NIE_POTENTIAL",
    "RADIAL_INTERPOL",
    "SYNTHESIS",
    "TRIPLE_CHAMELEON",
]


class ProfileListBase(object):
    """Class that manages the list of lens model class instances.

    This class is applicable for single plane and multi plane lensing
    """

    def __init__(
        self,
        lens_model_list,
        profile_kwargs_list=None,
        lens_redshift_list=None,
        z_source_convention=None,
        use_jax=False,
    ):
        """

        :param lens_model_list: list of strings with lens model names
        :param profile_kwargs_list: list of dicts, keyword arguments used to initialize profile classes
            in the same order of the lens_model_list. If any of the profile_kwargs are None, then that
            profile will be initialized using default settings.
        :param use_jax: bool, if True, uses deflector profiles from jaxtronomy
        """
        if use_jax:
            from jaxtronomy.LensModel.profile_list_base import ProfileListBase as ProfileListBase_JAX
            self.func_list = ProfileListBase_JAX._load_model_instances(
                lens_model_list,
                profile_kwargs_list=profile_kwargs_list,
                lens_redshift_list=lens_redshift_list,
                z_source_convention=z_source_convention,
            )
        else:
            self.func_list = self._load_model_instances(
                lens_model_list,
                profile_kwargs_list=profile_kwargs_list,
                lens_redshift_list=lens_redshift_list,
                z_source_convention=z_source_convention,
            )
        self._num_func = len(self.func_list)
        self._model_list = lens_model_list

<<<<<<< HEAD
    @staticmethod
=======
        name_list = []
        for i, func in enumerate(self.func_list):
            name_list.append(func.param_names)
        self._param_name_list = name_list

>>>>>>> 9b8b1293
    def _load_model_instances(
        lens_model_list,
        profile_kwargs_list=None,
        lens_redshift_list=None,
        z_source_convention=None,
    ):
        if lens_redshift_list is None:
            lens_redshift_list = [None] * len(lens_model_list)
        if profile_kwargs_list is None:
            profile_kwargs_list = [{} for _ in range(len(lens_model_list))]
        func_list = []
        imported_classes = []
        imported_profile_kwargs = []
        for i, lens_type in enumerate(lens_model_list):
            if lens_type in ["NFW_MC", "NFW_MC_ELLIPSE_POTENTIAL"]:
                profile_kwargs_list[i]["z_lens"] = lens_redshift_list[i]
                profile_kwargs_list[i]["z_source"] = z_source_convention

            # Creates another instance for dynamic profiles
            if lens_type in DYNAMIC_PROFILES:
                lensmodel_class = lens_class(
                    lens_type,
                    profile_kwargs=profile_kwargs_list[i],
                )
            # Otherwise checks if a profile with specific initialization settings has
            # already been created
            else:
                if (lens_type, profile_kwargs_list[i]) not in imported_profile_kwargs:
                    lensmodel_class = lens_class(
                        lens_type,
                        profile_kwargs=profile_kwargs_list[i],
                    )
                    imported_classes.append(lensmodel_class)
                    imported_profile_kwargs.append((lens_type, profile_kwargs_list[i]))
                else:
                    index = imported_profile_kwargs.index(
                        (lens_type, profile_kwargs_list[i])
                    )
                    lensmodel_class = imported_classes[index]

            func_list.append(lensmodel_class)
        return func_list

    def _bool_list(self, k=None):
        """Returns a bool list of the length of the lens models if k = None: returns
        bool list with True's if k is int, returns bool list with False's but k'th is
        True if k is a list of int, e.g. [0, 3, 5], returns a bool list with True's in
        the integers listed and False elsewhere if k is a boolean list, checks for size
        to match the numbers of models and returns it.

        :param k: None, int, or list of ints
        :return: bool list
        """
        return convert_bool_list(n=self._num_func, k=k)

    def set_static(self, kwargs_list):
        """

        :param kwargs_list: list of keyword arguments for each profile
        :return: kwargs_list
        """
        for i, func in enumerate(self.func_list):
            func.set_static(**kwargs_list[i])
        return kwargs_list

    def set_dynamic(self):
        """Frees cache set by static model (if exists) and re-computes all lensing
        quantities each time a definition is called assuming different parameters are
        executed. This is the default mode if not specified as set_static()

        :return: None
        """
        for i, func in enumerate(self.func_list):
            func.set_dynamic()

    def model_info(self):
        """Shows what models are being initialized and what parameters are being
        requested for.

        :return: None
        """
        for i, func in enumerate(self.func_list):
            print(
                "Lens model %s is %s with parameters %s"
                % (i, self._model_list[i], func.param_names)
            )

    @property
    def param_name_list(self):
        """


        :return: list of parameter names for each lens model
        """
        return self._param_name_list

    def check_parameters(self, kwargs_list):
        """Checks whether the parameter list is consistent with the parameters required
        by the lens (mass) model.

        :param kwargs_list: keyword argument list as parameterised models
        :return: None or raise ValueError with error message of what parameter is not
            supported.
        """

        name_list = self.param_name_list
        if len(kwargs_list) != len(name_list):
            raise ValueError(
                "length of input parameter list %s does not match length of lens models %s"
                % (len(kwargs_list), len(name_list))
            )
        for i, names in enumerate(name_list):
            for key in kwargs_list[i]:
                if key not in names:
                    raise ValueError(
                        "parameter %s in lens model is not part of model %s (%s). "
                        "Parameters allowed are %s"
                        % (key, i, self._model_list[i], names)
                    )
            for name in names:
                if name not in kwargs_list[i]:
                    raise ValueError(
                        "Lens model %s (%s) requires parameter %s which is not provided in input."
                        % (i, self._model_list[i], name)
                    )


def lens_class(
    lens_type,
    profile_kwargs=None,
):
    """Generate class instance of single lens.

    :param lens_type: string, lens model type
    :param profile_kwargs: dict, keyword arguments used to initialize profile classes.
        If None, then the profile is initialized using default settings
    :return: class instance of the lens model type
    """
    if profile_kwargs is None:
        profile_kwargs = {}
    if lens_type == "ARC_PERT":
        from lenstronomy.LensModel.Profiles.arc_perturbations import (
            ArcPerturbations,
        )

        return ArcPerturbations(**profile_kwargs)
    if lens_type == "BLANK_PLANE":
        from lenstronomy.LensModel.Profiles.blank_plane import BlankPlane

        return BlankPlane(**profile_kwargs)
    elif lens_type == "CHAMELEON":
        from lenstronomy.LensModel.Profiles.chameleon import Chameleon

        return Chameleon(**profile_kwargs)
    elif lens_type == "CNFW":
        from lenstronomy.LensModel.Profiles.cnfw import CNFW

        return CNFW(**profile_kwargs)
    elif lens_type == "CNFW_ELLIPSE_POTENTIAL":
        from lenstronomy.LensModel.Profiles.cnfw_ellipse_potential import (
            CNFWEllipsePotential,
        )

        return CNFWEllipsePotential(**profile_kwargs)
    elif lens_type == "CONST_MAG":
        from lenstronomy.LensModel.Profiles.const_mag import ConstMag

        return ConstMag(**profile_kwargs)
    elif lens_type == "CONVERGENCE":
        from lenstronomy.LensModel.Profiles.convergence import Convergence

        return Convergence(**profile_kwargs)
    elif lens_type == "coreBURKERT":
        from lenstronomy.LensModel.Profiles.coreBurkert import CoreBurkert

        return CoreBurkert(**profile_kwargs)
    elif lens_type == "CORED_DENSITY":
        from lenstronomy.LensModel.Profiles.cored_density import CoredDensity

        return CoredDensity(**profile_kwargs)
    elif lens_type == "CORED_DENSITY_2":
        from lenstronomy.LensModel.Profiles.cored_density_2 import CoredDensity2

        return CoredDensity2(**profile_kwargs)
    elif lens_type == "CORED_DENSITY_2_MST":
        from lenstronomy.LensModel.Profiles.cored_density_mst import CoredDensityMST

        profile_kwargs["profile_type"] = "CORED_DENSITY_2"
        return CoredDensityMST(**profile_kwargs)
    elif lens_type == "CORED_DENSITY_EXP":
        from lenstronomy.LensModel.Profiles.cored_density_exp import CoredDensityExp

        return CoredDensityExp(**profile_kwargs)
    elif lens_type == "CORED_DENSITY_EXP_MST":
        from lenstronomy.LensModel.Profiles.cored_density_mst import CoredDensityMST

        profile_kwargs["profile_type"] = "CORED_DENSITY_EXP"
        return CoredDensityMST(**profile_kwargs)
    elif lens_type == "CORED_DENSITY_MST":
        from lenstronomy.LensModel.Profiles.cored_density_mst import CoredDensityMST

        profile_kwargs["profile_type"] = "CORED_DENSITY"
        return CoredDensityMST(**profile_kwargs)
    elif lens_type == "CORED_DENSITY_ULDM_MST":
        from lenstronomy.LensModel.Profiles.cored_density_mst import CoredDensityMST

        profile_kwargs["profile_type"] = "CORED_DENSITY_ULDM"
        return CoredDensityMST(**profile_kwargs)
    elif lens_type == "CSE":
        from lenstronomy.LensModel.Profiles.cored_steep_ellipsoid import CSE

        return CSE(**profile_kwargs)
    elif lens_type == "CTNFW_GAUSS_DEC":
        from lenstronomy.LensModel.Profiles.gauss_decomposition import CTNFWGaussDec

        return CTNFWGaussDec(**profile_kwargs)
    elif lens_type == "CURVED_ARC_CONST":
        from lenstronomy.LensModel.Profiles.curved_arc_const import CurvedArcConst

        return CurvedArcConst(**profile_kwargs)
    elif lens_type == "CURVED_ARC_CONST_MST":
        from lenstronomy.LensModel.Profiles.curved_arc_const import CurvedArcConstMST

        return CurvedArcConstMST(**profile_kwargs)
    elif lens_type == "CURVED_ARC_SIS_MST":
        from lenstronomy.LensModel.Profiles.curved_arc_sis_mst import CurvedArcSISMST

        return CurvedArcSISMST(**profile_kwargs)
    elif lens_type == "CURVED_ARC_SPP":
        from lenstronomy.LensModel.Profiles.curved_arc_spp import CurvedArcSPP

        return CurvedArcSPP(**profile_kwargs)
    elif lens_type == "CURVED_ARC_SPT":
        from lenstronomy.LensModel.Profiles.curved_arc_spt import CurvedArcSPT

        return CurvedArcSPT(**profile_kwargs)
    elif lens_type == "CURVED_ARC_TAN_DIFF":
        from lenstronomy.LensModel.Profiles.curved_arc_tan_diff import (
            CurvedArcTanDiff,
        )

        return CurvedArcTanDiff(**profile_kwargs)
    elif lens_type == "DIPOLE":
        from lenstronomy.LensModel.Profiles.dipole import Dipole

        return Dipole(**profile_kwargs)
    elif lens_type == "DOUBLE_CHAMELEON":
        from lenstronomy.LensModel.Profiles.chameleon import DoubleChameleon

        return DoubleChameleon(**profile_kwargs)
    elif lens_type == "EPL":
        from lenstronomy.LensModel.Profiles.epl import EPL

        return EPL(**profile_kwargs)
    elif lens_type == "EPL_BOXYDISKY_ELL":
        from lenstronomy.LensModel.Profiles.epl_boxydisky import EPL_BOXYDISKY_ELL

        return EPL_BOXYDISKY_ELL(**profile_kwargs)
    elif lens_type == "EPL_BOXYDISKY":
        from lenstronomy.LensModel.Profiles.epl_boxydisky import EPL_BOXYDISKY

        return EPL_BOXYDISKY(**profile_kwargs)
    elif lens_type == "EPL_MULTIPOLE_M1M3M4":
        from lenstronomy.LensModel.Profiles.epl_multipole_m1m3m4 import (
            EPL_MULTIPOLE_M1M3M4,
        )

        return EPL_MULTIPOLE_M1M3M4(**profile_kwargs)
    elif lens_type == "EPL_MULTIPOLE_M1M3M4_ELL":
        from lenstronomy.LensModel.Profiles.epl_multipole_m1m3m4 import (
            EPL_MULTIPOLE_M1M3M4_ELL,
        )

        return EPL_MULTIPOLE_M1M3M4_ELL(**profile_kwargs)
    elif lens_type == "EPL_MULTIPOLE_M3M4_ELL":
        from lenstronomy.LensModel.Profiles.epl_multipole_m3m4 import (
            EPL_MULTIPOLE_M3M4_ELL,
        )

        return EPL_MULTIPOLE_M3M4_ELL(**profile_kwargs)
    elif lens_type == "EPL_MULTIPOLE_M3M4":
        from lenstronomy.LensModel.Profiles.epl_multipole_m3m4 import (
            EPL_MULTIPOLE_M3M4,
        )

        return EPL_MULTIPOLE_M3M4(**profile_kwargs)
    elif lens_type == "EPL_NUMBA":
        from lenstronomy.LensModel.Profiles.epl_numba import EPL_numba

        return EPL_numba(**profile_kwargs)
    elif lens_type == "EPL_Q_PHI":
        from lenstronomy.LensModel.Profiles.epl import EPLQPhi

        return EPLQPhi(**profile_kwargs)
    elif lens_type == "ElliSLICE":
        from lenstronomy.LensModel.Profiles.elliptical_density_slice import (
            ElliSLICE,
        )

        return ElliSLICE(**profile_kwargs)
    elif lens_type == "FLEXION":
        from lenstronomy.LensModel.Profiles.flexion import Flexion

        return Flexion(**profile_kwargs)
    elif lens_type == "FLEXIONFG":
        from lenstronomy.LensModel.Profiles.flexionfg import Flexionfg

        return Flexionfg(**profile_kwargs)
    elif lens_type == "GAUSSIAN":
        from lenstronomy.LensModel.Profiles.gaussian import Gaussian

        return Gaussian(**profile_kwargs)
    elif lens_type == "GAUSSIAN_ELLIPSE_KAPPA":
        from lenstronomy.LensModel.Profiles.gaussian_ellipse_kappa import (
            GaussianEllipseKappa,
        )

        return GaussianEllipseKappa(**profile_kwargs)
    elif lens_type == "GAUSSIAN_ELLIPSE_POTENTIAL":
        from lenstronomy.LensModel.Profiles.gaussian_ellipse_potential import (
            GaussianEllipsePotential,
        )

        return GaussianEllipsePotential(**profile_kwargs)
    elif lens_type == "GAUSSIAN_POTENTIAL":
        from lenstronomy.LensModel.Profiles.gaussian_potential import GaussianPotential

        return GaussianPotential(**profile_kwargs)
    elif lens_type == "GNFW":
        from lenstronomy.LensModel.Profiles.gnfw import GNFW

        return GNFW(**profile_kwargs)
    elif lens_type == "GNFW_ELLIPSE_GAUSS_DEC":
        from lenstronomy.LensModel.Profiles.gauss_decomposition import (
            GeneralizedNFWEllipseGaussDec,
        )

        return GeneralizedNFWEllipseGaussDec(**profile_kwargs)
    elif lens_type == "HERNQUIST":
        from lenstronomy.LensModel.Profiles.hernquist import Hernquist

        return Hernquist(**profile_kwargs)
    elif lens_type == "HERNQUIST_ELLIPSE_POTENTIAL":
        from lenstronomy.LensModel.Profiles.hernquist_ellipse_potential import (
            HernquistEllipsePotential,
        )

        return HernquistEllipsePotential(**profile_kwargs)
    elif lens_type == "HERNQUIST_ELLIPSE_CSE":
        from lenstronomy.LensModel.Profiles.hernquist_ellipse_cse import (
            HernquistEllipseCSE,
        )

        return HernquistEllipseCSE(**profile_kwargs)
    elif lens_type == "HESSIAN":
        from lenstronomy.LensModel.Profiles.hessian import Hessian

        return Hessian(**profile_kwargs)
    elif lens_type == "INTERPOL":
        from lenstronomy.LensModel.Profiles.interpol import Interpol

        return Interpol(**profile_kwargs)
    elif lens_type == "INTERPOL_SCALED":
        from lenstronomy.LensModel.Profiles.interpol import InterpolScaled

        return InterpolScaled(**profile_kwargs)
    elif lens_type == "LOS":
        from lenstronomy.LensModel.LineOfSight.LOSModels.los import LOS

        return LOS(**profile_kwargs)

    elif lens_type == "LOS_MINIMAL":
        from lenstronomy.LensModel.LineOfSight.LOSModels.los_minimal import LOSMinimal

        return LOSMinimal(**profile_kwargs)

    elif lens_type == "LOS_FLEXION":
        from lenstronomy.LensModel.LineOfSight.LOSModels.los_flexion import (
            LOSFlexion,
        )

        return LOSFlexion(**profile_kwargs)
    elif lens_type == "LOS_FLEXION_MINIMAL":
        from lenstronomy.LensModel.LineOfSight.LOSModels.los_flexion_minimal import (
            LOSFlexionMinimal,
        )

        return LOSFlexionMinimal(**profile_kwargs)

    elif lens_type == "MULTIPOLE":
        from lenstronomy.LensModel.Profiles.multipole import Multipole

        return Multipole(**profile_kwargs)
    elif lens_type == "MULTIPOLE_ELL":
        from lenstronomy.LensModel.Profiles.multipole import EllipticalMultipole

        return EllipticalMultipole(**profile_kwargs)
    elif lens_type == "MULTI_GAUSSIAN":
        from lenstronomy.LensModel.Profiles.multi_gaussian import (
            MultiGaussian,
        )

        return MultiGaussian(**profile_kwargs)
    elif lens_type == "MULTI_GAUSSIAN_ELLIPSE_KAPPA":
        from lenstronomy.LensModel.Profiles.multi_gaussian_ellipse_kappa import (
            MultiGaussianEllipseKappa,
        )

        return MultiGaussianEllipseKappa(**profile_kwargs)
    elif lens_type == "MULTI_GAUSSIAN_ELLIPSE_POTENTIAL":
        from lenstronomy.LensModel.Profiles.multi_gaussian import (
            MultiGaussianEllipsePotential,
        )

        return MultiGaussianEllipsePotential(**profile_kwargs)
    elif lens_type == "NFW":
        from lenstronomy.LensModel.Profiles.nfw import NFW

        return NFW(**profile_kwargs)
    elif lens_type == "NFW_ELLIPSE_POTENTIAL":
        from lenstronomy.LensModel.Profiles.nfw_ellipse_potential import (
            NFWEllipsePotential,
        )

        return NFWEllipsePotential(**profile_kwargs)
    elif lens_type == "NFW_ELLIPSE_CSE":
        from lenstronomy.LensModel.Profiles.nfw_ellipse_cse import NFW_ELLIPSE_CSE

        return NFW_ELLIPSE_CSE(**profile_kwargs)
    elif lens_type == "NFW_ELLIPSE_GAUSS_DEC":
        from lenstronomy.LensModel.Profiles.gauss_decomposition import (
            NFWEllipseGaussDec,
        )

        return NFWEllipseGaussDec(**profile_kwargs)
    elif lens_type == "NFW_MC":
        from lenstronomy.LensModel.Profiles.nfw_mass_concentration import NFWMC

        return NFWMC(**profile_kwargs)
    elif lens_type == "NFW_MC_ELLIPSE_POTENTIAL":
        from lenstronomy.LensModel.Profiles.nfw_mass_concentration_ellipse import (
            NFWMCEllipsePotential,
        )

        return NFWMCEllipsePotential(**profile_kwargs)
    elif lens_type == "NIE":
        from lenstronomy.LensModel.Profiles.nie import NIE

        return NIE(**profile_kwargs)
    elif lens_type == "NIE_POTENTIAL":
        from lenstronomy.LensModel.Profiles.nie_potential import NIE_POTENTIAL

        return NIE_POTENTIAL(**profile_kwargs)
    elif lens_type == "NIE_SIMPLE":
        from lenstronomy.LensModel.Profiles.nie import NIEMajorAxis

        return NIEMajorAxis(**profile_kwargs)
    elif lens_type == "PEMD":
        from lenstronomy.LensModel.Profiles.pemd import PEMD

        return PEMD(**profile_kwargs)
    elif lens_type == "PJAFFE":
        from lenstronomy.LensModel.Profiles.pseudo_jaffe import PseudoJaffe

        return PseudoJaffe(**profile_kwargs)
    elif lens_type == "PJAFFE_ELLIPSE_POTENTIAL":
        from lenstronomy.LensModel.Profiles.pseudo_jaffe_ellipse_potential import (
            PseudoJaffeEllipsePotential,
        )

        return PseudoJaffeEllipsePotential(**profile_kwargs)
    elif lens_type == "POINT_MASS":
        from lenstronomy.LensModel.Profiles.point_mass import PointMass

        return PointMass(**profile_kwargs)
    elif lens_type == "PSEUDO_DPL":
        from lenstronomy.LensModel.Profiles.pseudo_double_powerlaw import (
            PseudoDoublePowerlaw,
        )

        return PseudoDoublePowerlaw(**profile_kwargs)
    elif lens_type == "RADIAL_INTERPOL":
        from lenstronomy.LensModel.Profiles.radial_interpolated import (
            RadialInterpolate,
        )

        return RadialInterpolate(**profile_kwargs)
    elif lens_type == "SERSIC":
        from lenstronomy.LensModel.Profiles.sersic import Sersic

        return Sersic(**profile_kwargs)
    elif lens_type == "SERSIC_ELLIPSE_GAUSS_DEC":
        from lenstronomy.LensModel.Profiles.gauss_decomposition import (
            SersicEllipseGaussDec,
        )

        return SersicEllipseGaussDec(**profile_kwargs)
    elif lens_type == "SERSIC_ELLIPSE_KAPPA":
        from lenstronomy.LensModel.Profiles.sersic_ellipse_kappa import (
            SersicEllipseKappa,
        )

        return SersicEllipseKappa(**profile_kwargs)
    elif lens_type == "SERSIC_ELLIPSE_POTENTIAL":
        from lenstronomy.LensModel.Profiles.sersic_ellipse_potential import (
            SersicEllipsePotential,
        )

        return SersicEllipsePotential(**profile_kwargs)
    elif lens_type == "SHAPELETS_CART":
        from lenstronomy.LensModel.Profiles.shapelet_pot_cartesian import (
            CartShapelets,
        )

        return CartShapelets(**profile_kwargs)
    elif lens_type == "SHAPELETS_POLAR":
        from lenstronomy.LensModel.Profiles.shapelet_pot_polar import PolarShapelets

        return PolarShapelets(**profile_kwargs)
    elif lens_type == "SHIFT":
        from lenstronomy.LensModel.Profiles.constant_shift import Shift

        return Shift(**profile_kwargs)
    elif lens_type == "SHEAR":
        from lenstronomy.LensModel.Profiles.shear import Shear

        return Shear(**profile_kwargs)
    elif lens_type == "SHEAR_GAMMA_PSI":
        from lenstronomy.LensModel.Profiles.shear import ShearGammaPsi

        return ShearGammaPsi(**profile_kwargs)
    elif lens_type == "SHEAR_REDUCED":
        from lenstronomy.LensModel.Profiles.shear import ShearReduced

        return ShearReduced(**profile_kwargs)
    elif lens_type == "SIE":
        from lenstronomy.LensModel.Profiles.sie import SIE

        return SIE(**profile_kwargs)
    elif lens_type == "SIS":
        from lenstronomy.LensModel.Profiles.sis import SIS

        return SIS(**profile_kwargs)
    elif lens_type == "SIS_TRUNCATED":
        from lenstronomy.LensModel.Profiles.sis_truncate import SIS_truncate

        return SIS_truncate(**profile_kwargs)
    elif lens_type == "SPEMD":
        from lenstronomy.LensModel.Profiles.spemd import SPEMD

        return SPEMD(**profile_kwargs)
    elif lens_type == "SPEP":
        from lenstronomy.LensModel.Profiles.spep import SPEP

        return SPEP(**profile_kwargs)
    elif lens_type == "SPL_CORE":
        from lenstronomy.LensModel.Profiles.splcore import SPLCORE

        return SPLCORE(**profile_kwargs)
    elif lens_type == "SPP":
        from lenstronomy.LensModel.Profiles.spp import SPP

        return SPP(**profile_kwargs)
    elif lens_type == "SYNTHESIS":
        from lenstronomy.LensModel.Profiles.synthesis import SynthesisProfile

        return SynthesisProfile(**profile_kwargs)
    elif lens_type == "TABULATED_DEFLECTIONS":
        from lenstronomy.LensModel.Profiles.numerical_deflections import (
            TabulatedDeflections,
        )

        return TabulatedDeflections(**profile_kwargs)
    elif lens_type == "TNFW":
        from lenstronomy.LensModel.Profiles.tnfw import TNFW

        return TNFW(**profile_kwargs)
    elif lens_type == "TNFWC":
        from lenstronomy.LensModel.Profiles.nfw_core_truncated import TNFWC

        return TNFWC(**profile_kwargs)
    elif lens_type == "TNFW_ELLIPSE_POTENTIAL":
        from lenstronomy.LensModel.Profiles.tnfw_ellipse_potential import (
            TNFWELLIPSEPotential,
        )

        return TNFWELLIPSEPotential(**profile_kwargs)
    elif lens_type == "TRIPLE_CHAMELEON":
        from lenstronomy.LensModel.Profiles.chameleon import TripleChameleon

        return TripleChameleon(**profile_kwargs)
    elif lens_type == "ULDM":
        from lenstronomy.LensModel.Profiles.uldm import Uldm

        return Uldm(**profile_kwargs)
    # when adding a new profile, insert the corresponding elif statement in its
    # alphabetical position

    else:
        raise ValueError(
            "%s is not a valid lens model. Supported are: %s."
            % (lens_type, _SUPPORTED_MODELS)
        )<|MERGE_RESOLUTION|>--- conflicted
+++ resolved
@@ -164,15 +164,11 @@
         self._num_func = len(self.func_list)
         self._model_list = lens_model_list
 
-<<<<<<< HEAD
-    @staticmethod
-=======
         name_list = []
         for i, func in enumerate(self.func_list):
             name_list.append(func.param_names)
         self._param_name_list = name_list
 
->>>>>>> 9b8b1293
     def _load_model_instances(
         lens_model_list,
         profile_kwargs_list=None,
