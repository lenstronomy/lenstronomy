__author__ = "sibirrer"

__all__ = ["SpecialParam"]

import numpy as np
from .param_group import ModelParamGroup, SingleParam, ArrayParam
import warnings

# ==================================== #
# == Defining individual parameters == #
# ==================================== #


class DdtSamplingParam(SingleParam):
    """Time delay parameter."""

    param_names = ["D_dt"]
    _kwargs_lower = {"D_dt": 0}
    _kwargs_upper = {"D_dt": 100000}


class DdSamplingParam(SingleParam):
    """Deflector distance parameter."""

    param_names = ["D_d"]
    _kwargs_lower = {"D_d": 0}
    _kwargs_upper = {"D_d": 100000}


class BetaAnisotropyParam(SingleParam):
    """Cylindrical anisotropy parameter."""

    param_names = ["b_ani"]
    _kwargs_lower = {"b_ani": -1}
    _kwargs_upper = {"b_ani": 1}


class InclinationParam(SingleParam):
    """Inclination parameter (radians)"""

    param_names = ["incli"]
    _kwargs_lower = {"incli": 0}
    _kwargs_upper = {"incli": np.pi / 2}


class SourceSizeParam(SingleParam):
    """Source size parameter."""

    param_names = ["source_size"]
    _kwargs_lower = {"source_size": 0}
    _kwargs_upper = {"source_size": 1}


class SourceGridOffsetParam(SingleParam):
    """Source grid offset, both x and y."""

    param_names = ["delta_x_source_grid", "delta_y_source_grid"]
    _kwargs_lower = {"delta_x_source_grid": -100, "delta_y_source_grid": -100}
    _kwargs_upper = {"delta_x_source_grid": 100, "delta_y_source_grid": 100}


class MassScalingParam(ArrayParam):
    """Mass scaling.

    Can scale the masses of arbitrary subsets of lens models
    """

    _kwargs_lower = {"scale_factor": 0}
    _kwargs_upper = {"scale_factor": 1000}

    def __init__(self, num_scale_factor):
        super().__init__(on=int(num_scale_factor) > 0)
        self.param_names = {"scale_factor": int(num_scale_factor)}


class PointSourceOffsetParam(ArrayParam):
    """Point source offset, both x and y."""

    _kwargs_lower = {"delta_x_image": -1, "delta_y_image": -1}
    _kwargs_upper = {"delta_x_image": 1, "delta_y_image": 1}

    def __init__(self, offset, num_images):
        super().__init__(on=offset and (int(num_images) > 0))
        self.param_names = {
            "delta_x_image": int(num_images),
            "delta_y_image": int(num_images),
        }


class Tau0ListParam(ArrayParam):
    """Optical depth renormalization parameters."""

    _kwargs_lower = {"tau0_list": 0}
    _kwargs_upper = {"tau0_list": 1000}

    def __init__(self, num_tau0):
        super().__init__(on=int(num_tau0) > 0)
        self.param_names = {"tau0_list": int(num_tau0)}


class ZSamplingParam(ArrayParam):
    """Redshift sampling."""

    _kwargs_lower = {"z_sampling": 0}
    _kwargs_upper = {"z_sampling": 1000}

    def __init__(self, num_z_sampling):
        super().__init__(on=int(num_z_sampling) > 0)
        self.param_names = {"z_sampling": int(num_z_sampling)}


class GeneralScalingParam(ArrayParam):
    """General lens scaling.

    For each scaled lens parameter, adds a `{param}_scale_factor` and
    `{param}_scale_pow` special parameter, and updates the scaled param as `param =
    param_scale_factor * param**param_scale_pow`.
    """

    def __init__(self, params: dict):
        """
        :param params: dictionary of parameters to be scaled
        :type params: dict
        """
        self.param_names = {}
        self._kwargs_lower = {}
        self._kwargs_upper = {}

        super().__init__(params)
        if not self.on:
            return

        for name, array in params.items():
            num_param = np.max(array)

            if num_param > 0:
                fac_name = f"{name}_scale_factor"
                self.param_names[fac_name] = num_param
                self._kwargs_lower[fac_name] = 0
                self._kwargs_upper[fac_name] = 1000

                pow_name = f"{name}_scale_pow"
                self.param_names[pow_name] = num_param
                self._kwargs_lower[pow_name] = -10
                self._kwargs_upper[pow_name] = 10


class DistanceRatioBetaFactors(SingleParam):
    """Factors of distance ratio betas.

<<<<<<< HEAD
    If there are P lens planes, then there are comb(P, 2) factor_beta parameters. The 
    parameter to be defined by the user are "factor_beta_1_2", "factor_beta_1_3", 
    "factor_beta_2_3", ...,". For further definitions of factor_beta parameters, see 
    the documentation of `lesnstronomy.ImSim.multiplane_organizer.MultiplaneOrganizer()` 
    class.
=======
    If there are P lens planes, then there are comb(P, 2) factor_beta parameters. The
    parameter to be defined by the user are "factor_beta_1_2", "factor_beta_1_3", "factor_beta_2_3", ...,". For
    further definitions of factor_beta parameters, see the documentation of
    `lesnstronomy.ImSim.multiplane_organizer.MultiplaneOrganizer()` class.
>>>>>>> a69d4093
    """

    def __init__(self, on, num_lens_plane: int):
        """
        :param num_lens_plane: number of lens planes
        :type num_lens_plane: int
        """
        self.param_names = {}
        self._kwargs_lower = {}
        self._kwargs_upper = {}

        super().__init__(on)
        self.num_lens_plane = num_lens_plane

        if not self.on:
            return

        for j in range(self.num_lens_plane):
            for i in range(j):
                param_name = f"factor_beta_{i+1}_{j+1}"
                self.param_names[param_name] = 1
                self._kwargs_lower[param_name] = 0
                self._kwargs_upper[param_name] = 1000


# ======================================== #
# == All together: Composing into class == #
# ======================================== #


class SpecialParam(object):
    """Class that handles special parameters that are not directly part of a specific
    model component.

    These include cosmology relevant parameters, astrometric errors and overall scaling
    parameters.
    """

    def __init__(
        self,
        Ddt_sampling=False,
        mass_scaling=False,
        num_scale_factor=1,
        general_scaling_params=None,
        kwargs_fixed=None,
        kwargs_lower=None,
        kwargs_upper=None,
        point_source_offset=False,
        source_size=False,
        num_images=0,
        num_tau0=0,
        num_z_sampling=0,
        source_grid_offset=False,
        kinematic_sampling=False,
        distance_ratio_sampling=False,
        num_lens_planes=1,
    ):
        """

        :param Ddt_sampling: bool, if True, samples the time-delay distance D_dt (in units of Mpc)
        :param mass_scaling: bool, if True, samples a mass scaling factor between different profiles
        :param num_scale_factor: int, number of independent mass scaling factors being sampled
        :param kwargs_fixed: keyword arguments, fixed parameters during sampling
        :param kwargs_lower: keyword arguments, lower bound of parameters being sampled
        :param kwargs_upper: keyword arguments, upper bound of parameters being sampled
        :param point_source_offset: bool, if True, adds relative offsets ot the modeled image positions relative to the
         time-delay and lens equation solver
        :param num_images: number of point source images such that the point source offset parameters match their
         numbers
        :param source_size: bool, if True, samples a source size parameters to be evaluated in the flux ratio likelihood
        :param num_tau0: integer, number of different optical depth re-normalization factors
        :param num_z_sampling: integer, number of different lens redshifts to be sampled
        :param source_grid_offset: bool, if True, samples two parameters (x, y) for the offset of the pixelated source
         plane grid coordinates.
         Warning: this is only defined for pixel-based source modelling (e.g. 'SLIT_STARLETS' light profile)
        :param kinematic_sampling: bool, if True, samples the kinematic parameters b_ani, incli, with cosmography
         D_dt (overrides _D_dt_sampling) and Dd
        :param distance_ratio_sampling: bool, if True, the distance ratios will be sampled.
         Only applicable for multi-plane case, will turn-off Ddt_sampling by default as Ddt will be sampled as a
         ratio with a fiducial value in this option.
        :param num_lens_planes: integer, number of lens planes when `distance_ratio_sampling` is True
         sampled
        """
        self._num_lens_planes = num_lens_planes
        self._distance_ratio_sampling = DistanceRatioBetaFactors(
            distance_ratio_sampling, num_lens_planes
        )

        if distance_ratio_sampling:
            if Ddt_sampling:
                warnings.warn(
                    "Ddt_sampling is turned off when distance_ratio_sampling is True."
                )
                Ddt_sampling = False
            if num_z_sampling > 0:
                warnings.warn(
                    "num_z_sampling is turned off when distance_ratio_sampling is True."
                )
                num_z_sampling = 0
            if kinematic_sampling:
                warnings.warn(
                    "kinematic_sampling is turned off when distance_ratio_sampling is True."
                )
                kinematic_sampling = False

        self._D_dt_sampling = DdtSamplingParam(Ddt_sampling or kinematic_sampling)

        self._D_d_sampling = DdSamplingParam(kinematic_sampling)
        self._b_ani_sampling = BetaAnisotropyParam(kinematic_sampling)
        self._incli_sampling = InclinationParam(kinematic_sampling)
        if not mass_scaling:
            num_scale_factor = 0
        self._mass_scaling = MassScalingParam(num_scale_factor)

        self._general_scaling = GeneralScalingParam(general_scaling_params or dict())

        self._num_scale_factor = num_scale_factor
        self._num_images = num_images
        self._num_tau0 = num_tau0
        self._num_z_sampling = num_z_sampling

        if point_source_offset:
            self._point_source_offset = PointSourceOffsetParam(True, num_images)
        else:
            self._point_source_offset = PointSourceOffsetParam(False, 0)
        self._source_size = SourceSizeParam(source_size)
        self._tau0 = Tau0ListParam(num_tau0)
        self._z_sampling = ZSamplingParam(num_z_sampling)
        self._source_grid_offset = SourceGridOffsetParam(source_grid_offset)

        if kwargs_fixed is None:
            kwargs_fixed = {}
        self.kwargs_fixed = kwargs_fixed

        if kwargs_lower is None:
            kwargs_lower = {}
            for group in self._param_groups:
                kwargs_lower = dict(kwargs_lower, **group.kwargs_lower)
        if kwargs_upper is None:
            kwargs_upper = {}
            for group in self._param_groups:
                kwargs_upper = dict(kwargs_upper, **group.kwargs_upper)

        self.lower_limit = kwargs_lower
        self.upper_limit = kwargs_upper

    def get_params(self, args, i, impose_bound=False):
        """

        :param args: argument list
        :param i: integer, list index to start the read out for this class
        :param impose_bound: bool, if True, imposes the lower and upper limits on the sampled parameters
        :return: keyword arguments related to args, index after reading out arguments of this class
        """
        if impose_bound:
            result = ModelParamGroup.compose_get_params(
                self._param_groups,
                args,
                i,
                kwargs_fixed=self.kwargs_fixed,
                kwargs_lower=self.lower_limit,
                kwargs_upper=self.upper_limit,
            )
        else:
            result = ModelParamGroup.compose_get_params(
                self._param_groups, args, i, kwargs_fixed=self.kwargs_fixed
            )
        return result

    def set_params(self, kwargs_special):
        """

        :param kwargs_special: keyword arguments with parameter settings
        :return: argument list of the sampled parameters extracted from kwargs_special
        """
        return ModelParamGroup.compose_set_params(
            self._param_groups, kwargs_special, kwargs_fixed=self.kwargs_fixed
        )

    def num_param(self):
        """

        :return: integer, number of free parameters sampled (and managed) by this class, parameter names (list of strings)
        """
        return ModelParamGroup.compose_num_params(
            self._param_groups, kwargs_fixed=self.kwargs_fixed
        )

    @property
    def _param_groups(self):
        return [
            self._D_dt_sampling,
            self._D_d_sampling,
            self._b_ani_sampling,
            self._incli_sampling,
            self._mass_scaling,
            self._general_scaling,
            self._point_source_offset,
            self._source_size,
            self._tau0,
            self._z_sampling,
            self._source_grid_offset,
            self._distance_ratio_sampling,
        ]<|MERGE_RESOLUTION|>--- conflicted
+++ resolved
@@ -148,18 +148,11 @@
 class DistanceRatioBetaFactors(SingleParam):
     """Factors of distance ratio betas.
 
-<<<<<<< HEAD
     If there are P lens planes, then there are comb(P, 2) factor_beta parameters. The 
-    parameter to be defined by the user are "factor_beta_1_2", "factor_beta_1_3", 
-    "factor_beta_2_3", ...,". For further definitions of factor_beta parameters, see 
-    the documentation of `lesnstronomy.ImSim.multiplane_organizer.MultiplaneOrganizer()` 
+    parameter to be defined by the user are "factor_beta_1_2", "factor_beta_1_3",
+    "factor_beta_2_3", ...,". For further definitions of factor_beta parameters, see
+    the documentation of `lesnstronomy.ImSim.multiplane_organizer.MultiplaneOrganizer()`
     class.
-=======
-    If there are P lens planes, then there are comb(P, 2) factor_beta parameters. The
-    parameter to be defined by the user are "factor_beta_1_2", "factor_beta_1_3", "factor_beta_2_3", ...,". For
-    further definitions of factor_beta parameters, see the documentation of
-    `lesnstronomy.ImSim.multiplane_organizer.MultiplaneOrganizer()` class.
->>>>>>> a69d4093
     """
 
     def __init__(self, on, num_lens_plane: int):
