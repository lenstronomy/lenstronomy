import numpy as np
from copy import deepcopy
from lenstronomy.LensModel.MultiPlane.multi_plane_base import MultiPlaneBase

from lenstronomy.Util.package_util import exporter

export, __all__ = exporter()


@export
class MultiPlane(object):
    """Multi-plane lensing class with option to assign positions of a selected set of
    lens models in the observed plane.

    The lens model deflection angles are in units of reduced deflections from the
    specified redshift of the lens to the source redshift of the class instance.
    """

<<<<<<< HEAD
    def __init__(self, z_source, lens_model_list, lens_redshift_list, cosmo=None, numerical_alpha_class=None,
                 observed_convention_index=None, ignore_observed_positions=False, z_source_convention=None,
                 z_lens_convention=None, cosmo_interp=False,
                 z_interp_stop=None, num_z_interp=100,
                 kwargs_interp=None, distance_ratio_sampling=False):
=======
    def __init__(
        self,
        z_source,
        lens_model_list,
        lens_redshift_list,
        cosmo=None,
        numerical_alpha_class=None,
        observed_convention_index=None,
        ignore_observed_positions=False,
        z_source_convention=None,
        cosmo_interp=False,
        z_interp_stop=None,
        num_z_interp=100,
        kwargs_interp=None,
        kwargs_synthesis=None,
    ):
>>>>>>> 536052cd
        """

        :param z_source: source redshift for default computation of reduced lensing quantities
        :param lens_model_list: list of lens model strings
        :param lens_redshift_list: list of floats with redshifts of the lens models indicated in lens_model_list
        :param cosmo: instance of astropy.cosmology
        :param numerical_alpha_class: an instance of a custom class for use in NumericalAlpha() lens model
         (see documentation in Profiles/numerical_alpha)
        :param kwargs_interp: interpolation keyword arguments specifying the numerics.
         See description in the Interpolate() class. Only applicable for 'INTERPOL' and 'INTERPOL_SCALED' models.
        :param observed_convention_index: a list of indices, corresponding to the lens_model_list element with same
         index, where the 'center_x' and 'center_y' kwargs correspond to observed (lensed) positions, not physical
         positions. The code will compute the physical locations when performing computations
        :param ignore_observed_positions: bool, if True, will ignore the conversion between observed to physical
         position of deflectors
        :param z_source_convention: float, redshift of a source to define the reduced deflection angles of the lens
<<<<<<< HEAD
        models. If None, 'z_source' is used.
        :param z_lens_convention: float, redshift of a lens plane to define the
        effective time-delay distance. Only needed if distance ratios are
        sampled. If None, the first lens redshift is used.
        :param distance_ratio_sampling: bool, if True, will use sampled
        distance ratios to update T_ij value in multi-lens plane computation.
=======
         models. If None, 'z_source' is used.
        :param kwargs_synthesis: keyword arguments for the 'SYNTHESIS' lens model, if applicable
>>>>>>> 536052cd
        """

        if z_source_convention is None:
            z_source_convention = z_source
        if z_interp_stop is None:
            z_interp_stop = max(z_source, z_source_convention)
        if z_interp_stop < max(z_source, z_source_convention):
<<<<<<< HEAD
            raise ValueError('z_interp_stop= %s needs to be larger or equal the maximum of z_source=%s and '
                             'z_source_convention=%s' % (z_interp_stop, z_source, z_source_convention))
        self._z_source_convention = z_source_convention
        if z_lens_convention is None:
            self._z_lens_convention = np.min(lens_redshift_list)
        else:
            self._z_lens_convention = z_lens_convention
        self.distance_ratio_sampling = distance_ratio_sampling
        self._multi_plane_base = MultiPlaneBase(lens_model_list=lens_model_list,
                                                lens_redshift_list=lens_redshift_list, cosmo=cosmo,
                                                numerical_alpha_class=numerical_alpha_class,
                                                z_source_convention=z_source_convention, cosmo_interp=cosmo_interp,
                                                z_interp_stop=z_interp_stop, num_z_interp=num_z_interp,
                                                kwargs_interp=kwargs_interp)
=======
            raise ValueError(
                "z_interp_stop= %s needs to be larger or equal the maximum of z_source=%s and "
                "z_source_convention=%s"
                % (z_interp_stop, z_source, z_source_convention)
            )
        self._multi_plane_base = MultiPlaneBase(
            lens_model_list=lens_model_list,
            lens_redshift_list=lens_redshift_list,
            cosmo=cosmo,
            numerical_alpha_class=numerical_alpha_class,
            z_source_convention=z_source_convention,
            cosmo_interp=cosmo_interp,
            z_interp_stop=z_interp_stop,
            num_z_interp=num_z_interp,
            kwargs_interp=kwargs_interp,
            kwargs_synthesis=kwargs_synthesis,
        )
>>>>>>> 536052cd

        self._set_source_distances(z_source)
        self._observed_convention_index = observed_convention_index
        if observed_convention_index is None:
            self._convention = PhysicalLocation()
        else:
            assert isinstance(observed_convention_index, list)
            self._convention = LensedLocation(
                self._multi_plane_base, observed_convention_index
            )
        self.ignore_observed_positions = ignore_observed_positions

    def update_source_redshift(self, z_source):
        """Update instance of this class to compute reduced lensing quantities and time
        delays to a specific source redshift.

        :param z_source: float; source redshift
        :return: self variables update to new redshift
        """
        if z_source == self._z_source:
            pass
        else:
            self._set_source_distances(z_source)

    @property
    def multi_plane_base(self):
        return self._multi_plane_base

    @property
    def z_source(self):
        return self._z_source

    @property
    def z_source_convention(self):
        return self._z_source_convention

    @property
    def z_lens_convention(self):
        return self._z_lens_convention

    @property
    def T_ij_start(self):
        return self._T_ij_start

    @T_ij_start.setter
    def T_ij_start(self, T_ij_start):
        self._T_ij_start = T_ij_start

    @property
    def T_ij_stop(self):
        return self._T_ij_stop

    @T_ij_stop.setter
    def T_ij_stop(self, T_ij_stop):
        self._T_ij_stop = T_ij_stop

    def _set_source_distances(self, z_source):
        """Compute the relevant angular diameter distances to a specific source
        redshift.

        :param z_source: float, source redshift
        :return: self variables
        """
        self._z_source = z_source
        (
            self._T_ij_start,
            self._T_ij_stop,
        ) = self._multi_plane_base.transverse_distance_start_stop(
            z_start=0, z_stop=z_source, include_z_start=False
        )
        self._T_z_source = self._multi_plane_base._cosmo_bkg.T_xy(0, z_source)

    def observed2flat_convention(self, kwargs_lens):
        """

        :param kwargs_lens: keyword argument list of lens model parameters in the observed convention
        :return: kwargs_lens positions mapped into angular position without lensing along its LOS
        """
        return self._convention(kwargs_lens)

    def ray_shooting(
        self, theta_x, theta_y, kwargs_lens, check_convention=True, k=None
    ):
        """Ray-tracing (backwards light cone) to the default z_source redshift.

        :param theta_x: angle in x-direction on the image (usually arc seconds, in the
            same convention as lensing deflection angles)
        :param theta_y: angle in y-direction on the image (usually arc seconds, in the
            same convention as lensing deflection angles)
        :param kwargs_lens: lens model keyword argument list
        :param check_convention: flag to check the image position convention (leave this
            alone)
        :return: angles in the source plane
        """
        self._check_raise(k=k)
        if check_convention and not self.ignore_observed_positions:
            kwargs_lens = self._convention(kwargs_lens)
        x = np.zeros_like(theta_x, dtype=float)
        y = np.zeros_like(theta_y, dtype=float)
        alpha_x = np.array(theta_x)
        alpha_y = np.array(theta_y)
<<<<<<< HEAD
        x, y, _, _ = self._multi_plane_base.ray_shooting_partial_comoving(x, y, alpha_x, alpha_y, z_start=0,
                                                                 z_stop=self._z_source,
                                                                 kwargs_lens=kwargs_lens, T_ij_start=self._T_ij_start,
                                                                 T_ij_end=self._T_ij_stop)
=======
        x, y, _, _ = self._multi_plane_base.ray_shooting_partial(
            x,
            y,
            alpha_x,
            alpha_y,
            z_start=0,
            z_stop=self._z_source,
            kwargs_lens=kwargs_lens,
            T_ij_start=self._T_ij_start,
            T_ij_end=self._T_ij_stop,
        )
>>>>>>> 536052cd
        beta_x, beta_y = self.co_moving2angle_source(x, y)

        return beta_x, beta_y

<<<<<<< HEAD
    def ray_shooting_partial(self, theta_x, theta_y, alpha_x, alpha_y, z_start, z_stop, kwargs_lens,
                             include_z_start=False, T_ij_start=None, T_ij_end=None, check_convention=True):
        """
        ray-tracing through parts of the coin, starting with (x,y) in angular units as seen on the sky without lensing
         and angles (alpha_x, alpha_y) as seen at redshift z_start and then backwards to redshift z_stop

        :param theta_x: angular position on the sky [arcsec]
        :param theta_y: angular position on the sky [arcsec]
        :param alpha_x: ray angle at z_start [arcsec]
        :param alpha_y: ray angle at z_start [arcsec]
        :param z_start: redshift of start of computation
        :param z_stop: redshift where output is computed
        :param kwargs_lens: lens model keyword argument list
        :param include_z_start: bool, if True, includes the computation of the deflection angle at the same redshift as
         the start of the ray-tracing. ATTENTION: deflection angles at the same redshift as z_stop will be computed always!
         This can lead to duplications in the computation of deflection angles.
        :param T_ij_start: transverse angular distance between the starting redshift to the first lens plane to follow.
         If not set, will compute the distance each time this function gets executed.
        :param T_ij_end: transverse angular distance between the last lens plane being computed and z_end.
         If not set, will compute the distance each time this function gets executed.
        :param check_convention: flag to check the image position convention (leave this alone)
        :return: angular position and angles at redshift z_stop
        """
        if check_convention and not self.ignore_observed_positions:
            kwargs_lens = self._convention(kwargs_lens)
        return self._multi_plane_base.ray_shooting_partial(theta_x, theta_y, alpha_x, alpha_y, z_start, z_stop, kwargs_lens,
                                                           include_z_start=include_z_start, T_ij_start=T_ij_start,
                                                           T_ij_end=T_ij_end)

    def ray_shooting_partial_comoving(self, x, y, alpha_x, alpha_y, z_start, z_stop, kwargs_lens, include_z_start=False,
                                      check_convention=True, T_ij_start=None, T_ij_end=None):
        """
        ray-tracing through parts of the coin, starting with (x,y) co-moving distances and angles (alpha_x, alpha_y) at
        redshift z_start and then backwards to redshift z_stop
=======
    def ray_shooting_partial(
        self,
        x,
        y,
        alpha_x,
        alpha_y,
        z_start,
        z_stop,
        kwargs_lens,
        include_z_start=False,
        check_convention=True,
        T_ij_start=None,
        T_ij_end=None,
    ):
        """Ray-tracing through parts of the cone, starting with (x,y) co-moving
        distances and angles (alpha_x, alpha_y) at redshift z_start and then backwards
        to redshift z_stop.
>>>>>>> 536052cd

        :param x: co-moving position [Mpc] / angle definition
        :param y: co-moving position [Mpc] / angle definition
        :param alpha_x: ray angle at z_start [arcsec]
        :param alpha_y: ray angle at z_start [arcsec]
        :param z_start: redshift of start of computation
        :param z_stop: redshift where output is computed
        :param kwargs_lens: lens model keyword argument list
        :param include_z_start: bool, if True, includes the computation of the
            deflection angle at the same redshift as the start of the ray-tracing.
            ATTENTION: deflection angles at the same redshift as z_stop will be
            computed! This can lead to duplications in the computation of deflection
            angles.
        :param check_convention: flag to check the image position convention (leave this
            alone)
        :param T_ij_start: transverse angular distance between the starting redshift to
            the first lens plane to follow. If not set, will compute the distance each
            time this function gets executed.
        :param T_ij_end: transverse angular distance between the last lens plane being
            computed and z_end. If not set, will compute the distance each time this
            function gets executed.
        :return: co-moving position (modulo angle definition) and angles at redshift
            z_stop
        """

        if check_convention and not self.ignore_observed_positions:
            kwargs_lens = self._convention(kwargs_lens)

<<<<<<< HEAD
        return self._multi_plane_base.ray_shooting_partial_comoving(x, y, alpha_x, alpha_y, z_start, z_stop, kwargs_lens,
                                                           include_z_start=include_z_start, T_ij_start=T_ij_start,
                                                           T_ij_end=T_ij_end)
=======
        return self._multi_plane_base.ray_shooting_partial(
            x,
            y,
            alpha_x,
            alpha_y,
            z_start,
            z_stop,
            kwargs_lens,
            include_z_start=include_z_start,
            T_ij_start=T_ij_start,
            T_ij_end=T_ij_end,
        )
>>>>>>> 536052cd

    def transverse_distance_start_stop(self, z_start, z_stop, include_z_start=False):
        """Computes the transverse distance (T_ij) that is required by the ray-tracing
        between the starting redshift and the first deflector afterwards and the last
        deflector before the end of the ray-tracing.

        :param z_start: redshift of the start of the ray-tracing
        :param z_stop: stop of ray-tracing
        :param include_z_start: bool, i
        :return: T_ij_start, T_ij_end
        """
        return self._multi_plane_base.transverse_distance_start_stop(
            z_start, z_stop, include_z_start
        )

    def arrival_time(self, theta_x, theta_y, kwargs_lens, check_convention=True):
        """Light travel time relative to a straight path through the coordinate (0,0)
        Negative sign means earlier arrival time.

        :param theta_x: angle in x-direction on the image
        :param theta_y: angle in y-direction on the image
        :param kwargs_lens: lens model keyword argument list
        :return: travel time in unit of days
        """
        dt_geo, dt_grav = self.geo_shapiro_delay(
            theta_x, theta_y, kwargs_lens, check_convention=check_convention
        )
        return dt_geo + dt_grav

    def geo_shapiro_delay(self, theta_x, theta_y, kwargs_lens, check_convention=True):
        """Geometric and Shapiro (gravitational) light travel time relative to a
        straight path through the coordinate (0,0) Negative sign means earlier arrival
        time.

        :param theta_x: angle in x-direction on the image
        :param theta_y: angle in y-direction on the image
        :param kwargs_lens: lens model keyword argument list
        :param check_convention: boolean, if True goes through the lens model list and
            checks whether the positional conventions are satisfied.
        :return: geometric delay, gravitational delay [days]
        """
        if check_convention and not self.ignore_observed_positions:
            kwargs_lens = self._convention(kwargs_lens)
        return self._multi_plane_base.geo_shapiro_delay(
            theta_x,
            theta_y,
            kwargs_lens,
            z_stop=self._z_source,
            T_z_stop=self._T_z_source,
            T_ij_end=self._T_ij_stop,
        )

    def alpha(self, theta_x, theta_y, kwargs_lens, check_convention=True, k=None):
        """Reduced deflection angle.

        :param theta_x: angle in x-direction
        :param theta_y: angle in y-direction
        :param kwargs_lens: lens model kwargs
        :param check_convention: flag to check the image position convention (leave this
            alone)
        :return: deflection angles in x and y directions
        """
        self._check_raise(k=k)
        beta_x, beta_y = self.ray_shooting(
            theta_x, theta_y, kwargs_lens, check_convention=check_convention
        )

        alpha_x = theta_x - beta_x
        alpha_y = theta_y - beta_y

        return alpha_x, alpha_y

    def hessian(
        self,
        theta_x,
        theta_y,
        kwargs_lens,
        k=None,
        diff=0.00000001,
        check_convention=True,
    ):
        """Computes the hessian components f_xx, f_yy, f_xy from f_x and f_y with
        numerical differentiation.

        :param theta_x: x-position (preferentially arcsec)
        :type theta_x: numpy array
        :param theta_y: y-position (preferentially arcsec)
        :type theta_y: numpy array
        :param kwargs_lens: list of keyword arguments of lens model parameters matching
            the lens model classes
        :param diff: numerical differential step (float)
        :param check_convention: boolean, if True goes through the lens model list and
            checks whether the positional conventions are satisfied.
        :return: f_xx, f_xy, f_yx, f_yy
        """
        self._check_raise(k=k)
        if check_convention and not self.ignore_observed_positions:
            kwargs_lens = self._convention(kwargs_lens)

        alpha_ra, alpha_dec = self.alpha(
            theta_x, theta_y, kwargs_lens, check_convention=False
        )

        alpha_ra_dx, alpha_dec_dx = self.alpha(
            theta_x + diff, theta_y, kwargs_lens, check_convention=False
        )
        alpha_ra_dy, alpha_dec_dy = self.alpha(
            theta_x, theta_y + diff, kwargs_lens, check_convention=False
        )

        dalpha_rara = (alpha_ra_dx - alpha_ra) / diff
        dalpha_radec = (alpha_ra_dy - alpha_ra) / diff
        dalpha_decra = (alpha_dec_dx - alpha_dec) / diff
        dalpha_decdec = (alpha_dec_dy - alpha_dec) / diff

        f_xx = dalpha_rara
        f_yy = dalpha_decdec
        f_xy = dalpha_radec
        f_yx = dalpha_decra
        return f_xx, f_xy, f_yx, f_yy

    def hessian_z1z2(self, z1, z2, theta_x, theta_y, kwargs_lens, diff=0.00000001):
        """Computes Hessian matrix when Observed at z1 with rays going to z2 with z1 <
        z2.

        :param z1: Observer redshift
        :param z2: source redshift
        :param theta_x: angular position and direction of the ray
        :param theta_y: angular position and direction of the ray
        :param kwargs_lens: list of keyword arguments of lens model parameters matching
            the lens model classes
        :param diff: numerical differential step (float)
        :return: f_xx, f_xy, f_yx, f_yy
        """

        T_0z1 = self._multi_plane_base._cosmo_bkg.T_xy(0, z1)
        x = theta_x * T_0z1
        y = theta_x * T_0z1
        x_s0, y_s0, _, _ = self.ray_shooting_partial(
            x=x,
            y=y,
            alpha_x=theta_x,
            alpha_y=theta_y,
            z_start=z1,
            z_stop=z2,
            kwargs_lens=kwargs_lens,
            include_z_start=False,
            check_convention=True,
            T_ij_start=None,
            T_ij_end=None,
        )
        beta_x0, beta_y0 = self.co_moving2angle_z1_z2(x_s0, y_s0, z1=z1, z2=z2)
        alpha_ra = theta_x - beta_x0
        alpha_dec = theta_y - beta_y0

        x_s_dx, y_s_dx, _, _ = self.ray_shooting_partial(
            x=x,
            y=y,
            alpha_x=theta_x + diff,
            alpha_y=theta_y,
            z_start=z1,
            z_stop=z2,
            kwargs_lens=kwargs_lens,
            include_z_start=False,
            check_convention=True,
            T_ij_start=None,
            T_ij_end=None,
        )
        beta_x_dx, beta_y_dx = self.co_moving2angle_z1_z2(x_s_dx, y_s_dx, z1=z1, z2=z2)
        alpha_ra_dx = theta_x + diff - beta_x_dx
        alpha_dec_dx = theta_y - beta_y_dx

        x_s_dy, y_s_dy, _, _ = self.ray_shooting_partial(
            x=x,
            y=y,
            alpha_x=theta_x,
            alpha_y=theta_y + diff,
            z_start=z1,
            z_stop=z2,
            kwargs_lens=kwargs_lens,
            include_z_start=False,
            check_convention=True,
            T_ij_start=None,
            T_ij_end=None,
        )
        beta_x_dy, beta_y_dy = self.co_moving2angle_z1_z2(x_s_dy, y_s_dy, z1=z1, z2=z2)
        alpha_ra_dy = theta_x - beta_x_dy
        alpha_dec_dy = theta_y + diff - beta_y_dy

        dalpha_rara = (alpha_ra_dx - alpha_ra) / diff
        dalpha_radec = (alpha_ra_dy - alpha_ra) / diff
        dalpha_decra = (alpha_dec_dx - alpha_dec) / diff
        dalpha_decdec = (alpha_dec_dy - alpha_dec) / diff

        f_xx = dalpha_rara
        f_yy = dalpha_decdec
        f_xy = dalpha_radec
        f_yx = dalpha_decra
        return f_xx, f_xy, f_yx, f_yy

    def co_moving2angle_z1_z2(self, x, y, z1, z2):
        """Computes angle for co-moving distance at z=z2 when seen from z=z1.

        :param x: co-moving distance at z=z2
        :param y: co-moving distance at z=z2
        :param z1: redshift of observer
        :param z2: redshift of source
        :return: theta_z, theta_y
        """
        T_z1_z2 = self._multi_plane_base._cosmo_bkg.T_xy(z1, z2)
        theta_x = x / T_z1_z2
        theta_y = y / T_z1_z2
        return theta_x, theta_y

    def co_moving2angle_source(self, x, y):
        """Special case of the co_moving2angle definition at the source redshift.

        :param x: co-moving distance
        :param y: co-moving distance
        :return: angles on the sky at the nominal source plane
        """
        T_z = self._T_z_source
        theta_x = x / T_z
        theta_y = y / T_z
        return theta_x, theta_y

    def set_static(self, kwargs):
        """

        :param kwargs: lens model keyword argument list
        :return: lens model keyword argument list with positional parameters all in flat sky coordinates
        """

        kwargs = self.observed2flat_convention(kwargs)
        self.ignore_observed_positions = True
        return self._multi_plane_base.set_static(kwargs)

    def set_dynamic(self):
        """

        :return:
        """
        self.ignore_observed_positions = False
        self._multi_plane_base.set_dynamic()

    @staticmethod
    def _check_raise(k=None):
        """Checks whether no option to select a specific subset of deflector models is
        selected, as this feature is not yet supported in multi-plane.

        :param k: parameter that optionally indicates a sub-set of lens models being
            executed for single plane
        :return: None, optional raise
        """
        if k is not None:
            raise ValueError(
                "no specific selection of a subset of lens models supported in multi-plane mode. Please"
                "use single plane mode or generate new instance of LensModel of the subset of profiles."
            )


@export
class PhysicalLocation(object):
    """center_x and center_y kwargs correspond to angular location of deflectors without
    lensing along the LOS."""

    def __call__(self, kwargs_lens):
        return kwargs_lens


@export
class LensedLocation(object):
    """center_x and center_y kwargs correspond to observed (lensed) locations of
    deflectors given a model for the line of sight structure, compute the angular
    position of the deflector without lensing contribution along the LOS."""

    def __init__(self, multiplane_instance, observed_convention_index):
        """

        :param multiplane_instance: instance of the MultiPlane class
        :param observed_convention_index: list of lens model indexes to be modelled in the observed plane
        """

        self._multiplane = multiplane_instance

        if len(observed_convention_index) == 1:
            self._inds = observed_convention_index
        else:
            inds = np.array(observed_convention_index)
            z = []

            for ind in inds:
                z.append(multiplane_instance._lens_redshift_list[ind])

            sort = np.argsort(z)

            self._inds = inds[sort]

    def __call__(self, kwargs_lens):
        new_kwargs = deepcopy(kwargs_lens)

        for ind in self._inds:
            theta_x = kwargs_lens[ind]["center_x"]
            theta_y = kwargs_lens[ind]["center_y"]
            zstop = self._multiplane._lens_redshift_list[ind]
<<<<<<< HEAD

            x, y, _, _ = self._multiplane.ray_shooting_partial_comoving(0, 0,
                                                                theta_x,
                                                                theta_y,
                                                                0,
                                                                zstop,
                                                                new_kwargs,
                                                                T_ij_start=None,
                                                                T_ij_end=None)


            T = self._multiplane.T_z_list[ind]
            new_kwargs[ind]['center_x'] = x / T
            new_kwargs[ind]['center_y'] = y / T
=======
            x, y, _, _ = self._multiplane.ray_shooting_partial(
                0,
                0,
                theta_x,
                theta_y,
                0,
                zstop,
                new_kwargs,
                T_ij_start=None,
                T_ij_end=None,
            )

            T = self._multiplane._T_z_list[ind]
            new_kwargs[ind]["center_x"] = x / T
            new_kwargs[ind]["center_y"] = y / T
>>>>>>> 536052cd
        return new_kwargs<|MERGE_RESOLUTION|>--- conflicted
+++ resolved
@@ -16,13 +16,6 @@
     specified redshift of the lens to the source redshift of the class instance.
     """
 
-<<<<<<< HEAD
-    def __init__(self, z_source, lens_model_list, lens_redshift_list, cosmo=None, numerical_alpha_class=None,
-                 observed_convention_index=None, ignore_observed_positions=False, z_source_convention=None,
-                 z_lens_convention=None, cosmo_interp=False,
-                 z_interp_stop=None, num_z_interp=100,
-                 kwargs_interp=None, distance_ratio_sampling=False):
-=======
     def __init__(
         self,
         z_source,
@@ -38,8 +31,8 @@
         num_z_interp=100,
         kwargs_interp=None,
         kwargs_synthesis=None,
+        distance_ratio_sampling=False
     ):
->>>>>>> 536052cd
         """
 
         :param z_source: source redshift for default computation of reduced lensing quantities
@@ -56,17 +49,13 @@
         :param ignore_observed_positions: bool, if True, will ignore the conversion between observed to physical
          position of deflectors
         :param z_source_convention: float, redshift of a source to define the reduced deflection angles of the lens
-<<<<<<< HEAD
         models. If None, 'z_source' is used.
         :param z_lens_convention: float, redshift of a lens plane to define the
         effective time-delay distance. Only needed if distance ratios are
         sampled. If None, the first lens redshift is used.
+        :param kwargs_synthesis: keyword arguments for the 'SYNTHESIS' lens model, if applicable
         :param distance_ratio_sampling: bool, if True, will use sampled
         distance ratios to update T_ij value in multi-lens plane computation.
-=======
-         models. If None, 'z_source' is used.
-        :param kwargs_synthesis: keyword arguments for the 'SYNTHESIS' lens model, if applicable
->>>>>>> 536052cd
         """
 
         if z_source_convention is None:
@@ -74,7 +63,6 @@
         if z_interp_stop is None:
             z_interp_stop = max(z_source, z_source_convention)
         if z_interp_stop < max(z_source, z_source_convention):
-<<<<<<< HEAD
             raise ValueError('z_interp_stop= %s needs to be larger or equal the maximum of z_source=%s and '
                              'z_source_convention=%s' % (z_interp_stop, z_source, z_source_convention))
         self._z_source_convention = z_source_convention
@@ -88,26 +76,7 @@
                                                 numerical_alpha_class=numerical_alpha_class,
                                                 z_source_convention=z_source_convention, cosmo_interp=cosmo_interp,
                                                 z_interp_stop=z_interp_stop, num_z_interp=num_z_interp,
-                                                kwargs_interp=kwargs_interp)
-=======
-            raise ValueError(
-                "z_interp_stop= %s needs to be larger or equal the maximum of z_source=%s and "
-                "z_source_convention=%s"
-                % (z_interp_stop, z_source, z_source_convention)
-            )
-        self._multi_plane_base = MultiPlaneBase(
-            lens_model_list=lens_model_list,
-            lens_redshift_list=lens_redshift_list,
-            cosmo=cosmo,
-            numerical_alpha_class=numerical_alpha_class,
-            z_source_convention=z_source_convention,
-            cosmo_interp=cosmo_interp,
-            z_interp_stop=z_interp_stop,
-            num_z_interp=num_z_interp,
-            kwargs_interp=kwargs_interp,
-            kwargs_synthesis=kwargs_synthesis,
-        )
->>>>>>> 536052cd
+                                                kwargs_interp=kwargs_interp, kwargs_synthesis=kwargs_synthesis)
 
         self._set_source_distances(z_source)
         self._observed_convention_index = observed_convention_index
@@ -209,33 +178,21 @@
         y = np.zeros_like(theta_y, dtype=float)
         alpha_x = np.array(theta_x)
         alpha_y = np.array(theta_y)
-<<<<<<< HEAD
+
         x, y, _, _ = self._multi_plane_base.ray_shooting_partial_comoving(x, y, alpha_x, alpha_y, z_start=0,
                                                                  z_stop=self._z_source,
                                                                  kwargs_lens=kwargs_lens, T_ij_start=self._T_ij_start,
                                                                  T_ij_end=self._T_ij_stop)
-=======
-        x, y, _, _ = self._multi_plane_base.ray_shooting_partial(
-            x,
-            y,
-            alpha_x,
-            alpha_y,
-            z_start=0,
-            z_stop=self._z_source,
-            kwargs_lens=kwargs_lens,
-            T_ij_start=self._T_ij_start,
-            T_ij_end=self._T_ij_stop,
-        )
->>>>>>> 536052cd
+
         beta_x, beta_y = self.co_moving2angle_source(x, y)
 
         return beta_x, beta_y
 
-<<<<<<< HEAD
     def ray_shooting_partial(self, theta_x, theta_y, alpha_x, alpha_y, z_start, z_stop, kwargs_lens,
                              include_z_start=False, T_ij_start=None, T_ij_end=None, check_convention=True):
         """
-        ray-tracing through parts of the coin, starting with (x,y) in angular units as seen on the sky without lensing
+        ray-tracing through parts of the cone, starting with (x,y) in angular units
+        as seen on the sky without lensing
          and angles (alpha_x, alpha_y) as seen at redshift z_start and then backwards to redshift z_stop
 
         :param theta_x: angular position on the sky [arcsec]
@@ -266,25 +223,6 @@
         """
         ray-tracing through parts of the coin, starting with (x,y) co-moving distances and angles (alpha_x, alpha_y) at
         redshift z_start and then backwards to redshift z_stop
-=======
-    def ray_shooting_partial(
-        self,
-        x,
-        y,
-        alpha_x,
-        alpha_y,
-        z_start,
-        z_stop,
-        kwargs_lens,
-        include_z_start=False,
-        check_convention=True,
-        T_ij_start=None,
-        T_ij_end=None,
-    ):
-        """Ray-tracing through parts of the cone, starting with (x,y) co-moving
-        distances and angles (alpha_x, alpha_y) at redshift z_start and then backwards
-        to redshift z_stop.
->>>>>>> 536052cd
 
         :param x: co-moving position [Mpc] / angle definition
         :param y: co-moving position [Mpc] / angle definition
@@ -313,24 +251,9 @@
         if check_convention and not self.ignore_observed_positions:
             kwargs_lens = self._convention(kwargs_lens)
 
-<<<<<<< HEAD
         return self._multi_plane_base.ray_shooting_partial_comoving(x, y, alpha_x, alpha_y, z_start, z_stop, kwargs_lens,
                                                            include_z_start=include_z_start, T_ij_start=T_ij_start,
                                                            T_ij_end=T_ij_end)
-=======
-        return self._multi_plane_base.ray_shooting_partial(
-            x,
-            y,
-            alpha_x,
-            alpha_y,
-            z_start,
-            z_stop,
-            kwargs_lens,
-            include_z_start=include_z_start,
-            T_ij_start=T_ij_start,
-            T_ij_end=T_ij_end,
-        )
->>>>>>> 536052cd
 
     def transverse_distance_start_stop(self, z_start, z_stop, include_z_start=False):
         """Computes the transverse distance (T_ij) that is required by the ray-tracing
@@ -636,7 +559,6 @@
             theta_x = kwargs_lens[ind]["center_x"]
             theta_y = kwargs_lens[ind]["center_y"]
             zstop = self._multiplane._lens_redshift_list[ind]
-<<<<<<< HEAD
 
             x, y, _, _ = self._multiplane.ray_shooting_partial_comoving(0, 0,
                                                                 theta_x,
@@ -651,21 +573,5 @@
             T = self._multiplane.T_z_list[ind]
             new_kwargs[ind]['center_x'] = x / T
             new_kwargs[ind]['center_y'] = y / T
-=======
-            x, y, _, _ = self._multiplane.ray_shooting_partial(
-                0,
-                0,
-                theta_x,
-                theta_y,
-                0,
-                zstop,
-                new_kwargs,
-                T_ij_start=None,
-                T_ij_end=None,
-            )
-
-            T = self._multiplane._T_z_list[ind]
-            new_kwargs[ind]["center_x"] = x / T
-            new_kwargs[ind]["center_y"] = y / T
->>>>>>> 536052cd
+
         return new_kwargs