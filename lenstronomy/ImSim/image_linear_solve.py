from lenstronomy.ImSim.image_model import ImageModel
import lenstronomy.ImSim.de_lens as de_lens
from lenstronomy.Util import util
from lenstronomy.ImSim.Numerics.convolution import PixelKernelConvolution
import numpy as np

__all__ = ["ImageLinearFit"]


class ImageLinearFit(ImageModel):
    """Linear version class, inherits ImageModel.

    When light models use pixel-based profile types, such as 'SLIT_STARLETS', the WLS
    linear inversion is replaced by the regularized inversion performed by an external
    solver. The current pixel-based solver is provided by the SLITronomy plug-in.
    """

    def __init__(
        self,
        data_class,
        psf_class=None,
        lens_model_class=None,
        source_model_class=None,
        lens_light_model_class=None,
        point_source_class=None,
        extinction_class=None,
        kwargs_numerics=None,
        likelihood_mask=None,
        psf_error_map_bool_list=None,
        kwargs_pixelbased=None,
        linear_solver=True,
    ):
        """

        :param data_class: ImageData() instance
        :param psf_class: PSF() instance
        :param lens_model_class: LensModel() instance
        :param source_model_class: LightModel() instance
        :param lens_light_model_class: LightModel() instance
        :param point_source_class: PointSource() instance
        :param kwargs_numerics: keyword arguments passed to the Numerics module
        :param likelihood_mask: 2d boolean array of pixels to be counted in the likelihood calculation/linear
         optimization
        :param psf_error_map_bool_list: list of boolean of length of point source models.
         Indicates whether PSF error map is used for the point source model stated as the index.
        :param kwargs_pixelbased: keyword arguments with various settings related to the pixel-based solver
         (see SLITronomy documentation) being applied to the point sources.
        :param linear_solver: bool, if True (default) fixes the linear amplitude parameters 'amp' (avoid sampling) such
         that they get overwritten by the linear solver solution.
        """
        super(ImageLinearFit, self).__init__(
            data_class,
            psf_class=psf_class,
            lens_model_class=lens_model_class,
            source_model_class=source_model_class,
            lens_light_model_class=lens_light_model_class,
            point_source_class=point_source_class,
            extinction_class=extinction_class,
            kwargs_numerics=kwargs_numerics,
            kwargs_pixelbased=kwargs_pixelbased,
        )
        self._linear_solver = linear_solver
        if psf_error_map_bool_list is None:
            psf_error_map_bool_list = [True] * len(
                self.PointSource.point_source_type_list
            )
        self._psf_error_map_bool_list = psf_error_map_bool_list
        if likelihood_mask is None:
            likelihood_mask = np.ones_like(data_class.data)
        self.likelihood_mask = np.array(likelihood_mask, dtype=bool)
        self._mask1d = util.image2array(self.likelihood_mask)
        if self._pixelbased_bool is True:
            # update the pixel-based solver with the likelihood mask
            self.PixelSolver.set_likelihood_mask(self.likelihood_mask)

        # prepare to use fft convolution for the natwt linear solver
        if self.Data.likelihood_method() == "interferometry_natwt":
            self._convolution = PixelKernelConvolution(
                kernel=self.PSF.kernel_point_source
            )

    def image_linear_solve(
        self,
        kwargs_lens=None,
        kwargs_source=None,
        kwargs_lens_light=None,
        kwargs_ps=None,
        kwargs_extinction=None,
        kwargs_special=None,
        inv_bool=False,
    ):
        """Computes the image (lens and source surface brightness with a given lens
        model). The linear parameters are computed with a weighted linear least square
        optimization (i.e. flux normalization of the brightness profiles) However in
        case of pixel-based modelling, pixel values are constrained by an external
        solver (e.g. SLITronomy).

        :param kwargs_lens: list of keyword arguments corresponding to the superposition
            of different lens profiles
        :param kwargs_source: list of keyword arguments corresponding to the
            superposition of different source light profiles
        :param kwargs_lens_light: list of keyword arguments corresponding to different
            lens light surface brightness profiles
        :param kwargs_ps: keyword arguments corresponding to "other" parameters, such as
            external shear and point source image positions
        :param inv_bool: if True, invert the full linear solver Matrix Ax = y for the
            purpose of the covariance matrix.
        :return: 2d array of surface brightness pixels of the optimal solution of the
            linear parameters to match the data
        """
        return self._image_linear_solve(
            kwargs_lens,
            kwargs_source,
            kwargs_lens_light,
            kwargs_ps,
            kwargs_extinction,
            kwargs_special,
            inv_bool=inv_bool,
        )

    def _image_linear_solve(
        self,
        kwargs_lens=None,
        kwargs_source=None,
        kwargs_lens_light=None,
        kwargs_ps=None,
        kwargs_extinction=None,
        kwargs_special=None,
        inv_bool=False,
    ):
        """Computes the image (lens and source surface brightness with a given lens
        model). By default, the linear parameters are computed with a weighted linear
        least square optimization (i.e. flux normalization of the brightness profiles)
        However in case of pixel-based modelling, pixel values are constrained by an
        external solver (e.g. SLITronomy).

        :param kwargs_lens: list of keyword arguments corresponding to the superposition
            of different lens profiles
        :param kwargs_source: list of keyword arguments corresponding to the
            superposition of different source light profiles
        :param kwargs_lens_light: list of keyword arguments corresponding to different
            lens light surface brightness profiles
        :param kwargs_ps: keyword arguments corresponding to "other" parameters, such as
            external shear and point source image positions
        :param inv_bool: if True, invert the full linear solver Matrix Ax = y for the
            purpose of the covariance matrix. This has no impact in case of pixel-based
            modelling.
        :return: 2d array of surface brightness pixels of the optimal solution of the
            linear parameters to match the data
        """
        if self._pixelbased_bool is True:
            model, model_error, cov_param, param = self.image_pixelbased_solve(
                kwargs_lens,
                kwargs_source,
                kwargs_lens_light,
                kwargs_ps,
                kwargs_extinction,
                kwargs_special,
            )
        elif self.Data.likelihood_method() == "diagonal":
            A = self._linear_response_matrix(
                kwargs_lens,
                kwargs_source,
                kwargs_lens_light,
                kwargs_ps,
                kwargs_extinction,
                kwargs_special,
            )
            C_D_response, model_error = self._error_response(
                kwargs_lens, kwargs_ps, kwargs_special=kwargs_special
            )
            d = self.data_response
            param, cov_param, wls_model = de_lens.get_param_WLS(
                A.T, 1 / C_D_response, d, inv_bool=inv_bool
            )
            model = self.array_masked2image(wls_model)
            _, _, _, _ = self._update_linear_kwargs(
                param, kwargs_lens, kwargs_source, kwargs_lens_light, kwargs_ps
            )
        elif self.Data.likelihood_method() == "interferometry_natwt":
            (
                model,
                model_error,
                cov_param,
                param,
            ) = self._image_linear_solve_interferometry_natwt(
                kwargs_lens,
                kwargs_source,
                kwargs_lens_light,
                kwargs_ps,
                kwargs_extinction,
                kwargs_special,
            )
        else:
            raise ValueError(
                "likelihood_method %s not supported!" % self.Data.likelihood_method()
            )
        return model, model_error, cov_param, param

    def image_pixelbased_solve(
        self,
        kwargs_lens=None,
        kwargs_source=None,
        kwargs_lens_light=None,
        kwargs_ps=None,
        kwargs_extinction=None,
        kwargs_special=None,
        init_lens_light_model=None,
    ):
        """Computes the image (lens and source surface brightness with a given lens
        model) using the pixel-based solver.

        :param kwargs_lens: list of keyword arguments corresponding to the superposition
            of different lens profiles
        :param kwargs_source: list of keyword arguments corresponding to the
            superposition of different source light profiles
        :param kwargs_lens_light: list of keyword arguments corresponding to different
            lens light surface brightness profiles
        :param kwargs_ps: keyword arguments corresponding to point sources
        :param kwargs_extinction: keyword arguments corresponding to dust extinction
        :param kwargs_special: keyword arguments corresponding to "special" parameters
        :param init_lens_light_model: optional initial guess for the lens surface
            brightness
        :return: 2d array of surface brightness pixels of the optimal solution of the
            linear parameters to match the data
        """
        _, model_error = self._error_response(
            kwargs_lens, kwargs_ps, kwargs_special=kwargs_special
        )
        model, param, _ = self.PixelSolver.solve(
            kwargs_lens,
            kwargs_source,
            kwargs_lens_light=kwargs_lens_light,
            kwargs_ps=kwargs_ps,
            kwargs_special=kwargs_special,
            init_lens_light_model=init_lens_light_model,
        )
        cov_param = None
        _, _ = self.update_pixel_kwargs(kwargs_source, kwargs_lens_light)
        _, _, _, _ = self._update_linear_kwargs(
            param, kwargs_lens, kwargs_source, kwargs_lens_light, kwargs_ps
        )
        return model, model_error, cov_param, param

    def linear_response_matrix(
        self,
        kwargs_lens=None,
        kwargs_source=None,
        kwargs_lens_light=None,
        kwargs_ps=None,
        kwargs_extinction=None,
        kwargs_special=None,
    ):
        """Computes the linear response matrix (m x n), with n being the data size and m
        being the coefficients.

        :param kwargs_lens: lens model keyword argument list
        :param kwargs_source: extended source model keyword argument list
        :param kwargs_lens_light: lens light model keyword argument list
        :param kwargs_ps: point source model keyword argument list
        :param kwargs_extinction: extinction model keyword argument list
        :param kwargs_special: special keyword argument list
        :return: linear response matrix
        """
        A = self._linear_response_matrix(
            kwargs_lens,
            kwargs_source,
            kwargs_lens_light,
            kwargs_ps,
            kwargs_extinction,
            kwargs_special,
        )
        return A

    @property
    def data_response(self):
        """Returns the 1d array of the data element that is fitted for (including
        masking)

        :return: 1d numpy array
        """
        d = self.image2array_masked(self.Data.data)
        return d

    def error_response(self, kwargs_lens, kwargs_ps, kwargs_special):
        """Returns the 1d array of the error estimate corresponding to the data
        response.

        :return: 1d numpy array of response, 2d array of additional errors (e.g. point
            source uncertainties)
        """
        return self._error_response(
            kwargs_lens, kwargs_ps, kwargs_special=kwargs_special
        )

    def _error_response(self, kwargs_lens, kwargs_ps, kwargs_special):
        """Returns the 1d array of the error estimate corresponding to the data
        response.

        :return: 1d numpy array of response, 2d array of additional errors (e.g. point
            source uncertainties)
        """
        model_error = self._error_map_model(
            kwargs_lens, kwargs_ps, kwargs_special=kwargs_special
        )
        # adding the uncertainties estimated from the data with the ones from the model
        C_D_response = self.image2array_masked(self.Data.C_D + model_error)
        return C_D_response, model_error

    def likelihood_data_given_model(
        self,
        kwargs_lens=None,
        kwargs_source=None,
        kwargs_lens_light=None,
        kwargs_ps=None,
        kwargs_extinction=None,
        kwargs_special=None,
        source_marg=False,
        linear_prior=None,
        check_positive_flux=False,
        linear_solver=True,
    ):
        """Computes the likelihood of the data given a model This is specified with the
        non-linear parameters and a linear inversion and prior marginalisation.

        :param kwargs_lens: list of keyword arguments corresponding to the superposition
            of different lens profiles
        :param kwargs_source: list of keyword arguments corresponding to the
            superposition of different source light profiles
        :param kwargs_lens_light: list of keyword arguments corresponding to different
            lens light surface brightness profiles
        :param kwargs_ps: keyword arguments corresponding to "other" parameters, such as
            external shear and point source image positions
        :param kwargs_extinction:
        :param kwargs_special:
        :param source_marg: bool, performs a marginalization over the linear parameters
        :param linear_prior: linear prior width in eigenvalues
        :param check_positive_flux: bool, if True, checks whether the linear inversion
            resulted in non-negative flux components and applies a punishment in the
            likelihood if so.
        :param linear_solver: bool, if True (default) fixes the linear amplitude
            parameters 'amp' (avoid sampling) such that they get overwritten by the
            linear solver solution.
        :return: log likelihood (natural logarithm)
        """
        return self._likelihood_data_given_model(
            kwargs_lens,
            kwargs_source,
            kwargs_lens_light,
            kwargs_ps,
            kwargs_extinction,
            kwargs_special,
            source_marg,
            linear_prior=linear_prior,
            check_positive_flux=check_positive_flux,
            linear_solver=linear_solver,
        )

    def _likelihood_data_given_model(
        self,
        kwargs_lens=None,
        kwargs_source=None,
        kwargs_lens_light=None,
        kwargs_ps=None,
        kwargs_extinction=None,
        kwargs_special=None,
        source_marg=False,
        linear_prior=None,
        check_positive_flux=False,
        linear_solver=True,
    ):
        """Computes the likelihood of the data given a model This is specified with the
        non-linear parameters and a linear inversion and prior marginalisation.

        :param kwargs_lens: list of keyword arguments corresponding to the superposition
            of different lens profiles
        :param kwargs_source: list of keyword arguments corresponding to the
            superposition of different source light profiles
        :param kwargs_lens_light: list of keyword arguments corresponding to different
            lens light surface brightness profiles
        :param kwargs_ps: keyword arguments corresponding to "other" parameters, such as
            external shear and point source image positions
        :param source_marg: bool, performs a marginalization over the linear parameters
        :param linear_prior: linear prior width in eigenvalues
        :param check_positive_flux: bool, if True, checks whether the linear inversion
            resulted in non-negative flux components and applies a punishment in the
            likelihood if so.
        :param linear_solver: bool, if True (default) fixes the linear amplitude
            parameters 'amp' (avoid sampling) such that they get overwritten by the
            linear solver solution.
        :return: log likelihood (natural logarithm), linear parameter list
        """
        # generate image
        if linear_solver is False:
            im_sim = self.image(
                kwargs_lens,
                kwargs_source,
                kwargs_lens_light,
                kwargs_ps,
                kwargs_extinction,
                kwargs_special,
            )
            cov_matrix, param = None, None
            model_error = self._error_map_model(
                kwargs_lens, kwargs_ps=kwargs_ps, kwargs_special=kwargs_special
            )
        else:
            im_sim, model_error, cov_matrix, param = self._image_linear_solve(
                kwargs_lens,
                kwargs_source,
                kwargs_lens_light,
                kwargs_ps,
                kwargs_extinction,
                kwargs_special,
                inv_bool=source_marg,
            )
        # compute X^2
<<<<<<< HEAD
        logL = self.Data.log_likelihood(im_sim, self.likelihood_mask, model_error)
=======
        logL = self.likelihood_data_given_model_solution(
            im_sim,
            model_error,
            cov_matrix,
            param,
            kwargs_lens,
            kwargs_source,
            kwargs_lens_light,
            kwargs_ps,
            source_marg=source_marg,
            linear_prior=linear_prior,
            check_positive_flux=check_positive_flux,
        )
        return logL, param

    def likelihood_data_given_model_solution(
        self,
        model,
        model_error,
        cov_matrix,
        param,
        kwargs_lens,
        kwargs_source,
        kwargs_lens_light,
        kwargs_ps,
        source_marg=False,
        linear_prior=None,
        check_positive_flux=False,
    ):
        """

        :param model:
        :param model_error:
        :param cov_matrix:
        :param param:
        :param kwargs_lens:
        :param kwargs_source:
        :param kwargs_lens_light:
        :param kwargs_ps:
        :param source_marg:
        :param linear_prior:
        :param check_positive_flux:
        :return:
        """

        logL = self.Data.log_likelihood(model, self.likelihood_mask, model_error)

>>>>>>> 536052cd
        if self._pixelbased_bool is False:
            if cov_matrix is not None and source_marg:
                marg_const = de_lens.marginalization_new(
                    cov_matrix, d_prior=linear_prior
                )
                logL += marg_const
        if check_positive_flux is True:
            _, _, _, _ = self.update_linear_kwargs(
                param, kwargs_lens, kwargs_source, kwargs_lens_light, kwargs_ps
            )
            bool_ = self.check_positive_flux(
                kwargs_source, kwargs_lens_light, kwargs_ps
            )
            if bool_ is False:
                logL -= 10**8
        return logL

    def num_param_linear(
        self, kwargs_lens, kwargs_source, kwargs_lens_light, kwargs_ps
    ):
        """

        :return: number of linear coefficients to be solved for in the linear inversion
        """
        return self._num_param_linear(
            kwargs_lens, kwargs_source, kwargs_lens_light, kwargs_ps
        )

    def _num_param_linear(
        self, kwargs_lens, kwargs_source, kwargs_lens_light, kwargs_ps
    ):
        """

        :return: number of linear coefficients to be solved for in the linear inversion
        """
        num = 0
        if self._pixelbased_bool is False:
            num += self.SourceModel.num_param_linear(kwargs_source)
            num += self.LensLightModel.num_param_linear(kwargs_lens_light)
        num += self.PointSource.num_basis(kwargs_ps, kwargs_lens)
        return num

    def _linear_response_matrix(
        self,
        kwargs_lens,
        kwargs_source,
        kwargs_lens_light,
        kwargs_ps,
        kwargs_extinction=None,
        kwargs_special=None,
        unconvolved=False,
    ):
        """Computes the linear response matrix (m x n), with n being the data size and m
        being the coefficients.

        The calculation is done by
        - first (optional) computing differential extinctions
        - adding linear components of the lensed source(s)
        - adding linear components of the unlensed components (i.e. deflector)
        - adding point sources (can be multiple lensed or stars in the field)

        :param kwargs_lens: list of keyword arguments corresponding to the superposition of different lens profiles
        :param kwargs_source: list of keyword arguments corresponding to the superposition of different source light profiles
        :param kwargs_lens_light: list of keyword arguments corresponding to different lens light surface brightness profiles
        :param kwargs_ps: keyword arguments corresponding to "other" parameters, such as external shear and point source image positions
        :param unconvolved: bool, if True, computes components without convolution kernel (will not work for point sources)
        :return: response matrix (m x n)
        """
        x_grid, y_grid = self.ImageNumerics.coordinates_evaluate
<<<<<<< HEAD
        source_light_response, n_source = self.source_mapping.image_flux_split(x_grid, y_grid, kwargs_lens,
                                                                               kwargs_source, kwargs_special)
        extinction = self._extinction.extinction(x_grid, y_grid, kwargs_extinction=kwargs_extinction,
                                                 kwargs_special=kwargs_special)
        lens_light_response, n_lens_light = self.LensLightModel.functions_split(x_grid, y_grid, kwargs_lens_light)

        ra_pos, dec_pos, amp, n_points = self.point_source_linear_response_set(kwargs_ps, kwargs_lens, kwargs_special, with_amp=False)
=======
        source_light_response, n_source = self.source_mapping.image_flux_split(
            x_grid, y_grid, kwargs_lens, kwargs_source
        )
        extinction = self._extinction.extinction(
            x_grid,
            y_grid,
            kwargs_extinction=kwargs_extinction,
            kwargs_special=kwargs_special,
        )
        lens_light_response, n_lens_light = self.LensLightModel.functions_split(
            x_grid, y_grid, kwargs_lens_light
        )

        ra_pos, dec_pos, amp, n_points = self.point_source_linear_response_set(
            kwargs_ps, kwargs_lens, kwargs_special, with_amp=False
        )
>>>>>>> 536052cd
        num_param = n_points + n_lens_light + n_source

        num_response = self.num_data_evaluate
        A = np.zeros((num_param, num_response))
        n = 0
        # response of lensed source profile
        for i in range(0, n_source):
            image = source_light_response[i]

            # multiply with primary beam before convolution
            if self._pb is not None:
                image *= self._pb_1d

            image *= extinction
            image = self.ImageNumerics.re_size_convolve(image, unconvolved=unconvolved)
            A[n, :] = np.nan_to_num(self.image2array_masked(image), copy=False)
            n += 1
        # response of deflector light profile (or any other un-lensed extended components)
        for i in range(0, n_lens_light):
            image = lens_light_response[i]

            # multiply with primary beam before convolution
            if self._pb is not None:
                image *= self._pb_1d

            image = self.ImageNumerics.re_size_convolve(image, unconvolved=unconvolved)
            A[n, :] = np.nan_to_num(self.image2array_masked(image), copy=False)
            n += 1
        # response of point sources
        for i in range(0, n_points):
            # raise warnings when primary beam is attempted to be applied for point sources
            if self._pb is not None:
                raise Warning("Antenna primary beam does not apply to point sources!")

            image = self.ImageNumerics.point_source_rendering(
                ra_pos[i], dec_pos[i], amp[i]
            )
            A[n, :] = np.nan_to_num(self.image2array_masked(image), copy=False)
            n += 1
        return A * self._flux_scaling

    def update_linear_kwargs(
        self, param, kwargs_lens, kwargs_source, kwargs_lens_light, kwargs_ps
    ):
        """Links linear parameters to kwargs arguments.

        :param param: linear parameter vector corresponding to the response matrix
        :return: updated list of kwargs with linear parameter values
        """
        return self._update_linear_kwargs(
            param, kwargs_lens, kwargs_source, kwargs_lens_light, kwargs_ps
        )

    def _update_linear_kwargs(
        self, param, kwargs_lens, kwargs_source, kwargs_lens_light, kwargs_ps
    ):
        """Links linear parameters to kwargs arguments.

        :param param: linear parameter vector corresponding to the response matrix
        :return: updated list of kwargs with linear parameter values
        """
        i = 0
        kwargs_source, i = self.SourceModel.update_linear(
            param, i, kwargs_list=kwargs_source
        )
        kwargs_lens_light, i = self.LensLightModel.update_linear(
            param, i, kwargs_list=kwargs_lens_light
        )
        kwargs_ps, i = self.PointSource.update_linear(param, i, kwargs_ps, kwargs_lens)
        return kwargs_lens, kwargs_source, kwargs_lens_light, kwargs_ps

    def linear_param_from_kwargs(self, kwargs_source, kwargs_lens_light, kwargs_ps):
        """Inverse function of update_linear() returning the linear amplitude list for
        the keyword argument list.

        :param kwargs_source:
        :param kwargs_lens_light:
        :param kwargs_ps:
        :return: list of linear coefficients
        """
        return self._linear_param_from_kwargs(
            kwargs_source, kwargs_lens_light, kwargs_ps
        )

    def _linear_param_from_kwargs(self, kwargs_source, kwargs_lens_light, kwargs_ps):
        """Inverse function of update_linear() returning the linear amplitude list for
        the keyword argument list.

        :param kwargs_source:
        :param kwargs_lens_light:
        :param kwargs_ps:
        :return: list of linear coefficients
        """
        param = []
        param += self.SourceModel.linear_param_from_kwargs(kwargs_source)
        param += self.LensLightModel.linear_param_from_kwargs(kwargs_lens_light)
        param += self.PointSource.linear_param_from_kwargs(kwargs_ps)
        return param

    def update_pixel_kwargs(self, kwargs_source, kwargs_lens_light):
        """Update kwargs arguments for pixel-based profiles with fixed properties such
        as their number of pixels, scale, and center coordinates (fixed to the origin).

        :param kwargs_source: list of keyword arguments corresponding to the
            superposition of different source light profiles
        :param kwargs_lens_light: list of keyword arguments corresponding to the
            superposition of different lens light profiles
        :return: updated kwargs_source and kwargs_lens_light
        """
        # in case the source plane grid size has changed, update the kwargs accordingly
        ss_factor_source = self.SourceNumerics.grid_supersampling_factor
        kwargs_source[0]["n_pixels"] = int(
            self.Data.num_pixel * ss_factor_source**2
        )  #  effective number of pixels in source plane
        kwargs_source[0]["scale"] = (
            self.Data.pixel_width / ss_factor_source
        )  # effective pixel size of source plane grid
        # pixelated reconstructions have no well-defined center, we put it arbitrarily at (0, 0), center of the image
        kwargs_source[0]["center_x"] = 0
        kwargs_source[0]["center_y"] = 0
        # do the same if the lens light has been reconstructed
        if kwargs_lens_light is not None and len(kwargs_lens_light) > 0:
            kwargs_lens_light[0]["n_pixels"] = self.Data.num_pixel
            kwargs_lens_light[0]["scale"] = self.Data.pixel_width
            kwargs_lens_light[0]["center_x"] = 0
            kwargs_lens_light[0]["center_y"] = 0
        return kwargs_source, kwargs_lens_light

    def reduced_residuals(self, model, error_map=0):
        """

        :param model: 2d numpy array of the modeled image
        :param error_map: 2d numpy array of additional noise/error terms from model components (such as PSF model uncertainties)
        :return: 2d numpy array of reduced residuals per pixel
        """
        mask = self.likelihood_mask
        C_D = self.Data.C_D_model(model)
        residual = (model - self.Data.data) / np.sqrt(C_D + np.abs(error_map)) * mask
        return residual

    def reduced_chi2(self, model, error_map=0):
        """Returns reduced chi2 :param model: 2d numpy array of a model predicted image
        :param error_map: same format as model, additional error component (such as PSF
        errors) :return: reduced chi2."""
        norm_res = self.reduced_residuals(model, error_map)
        return np.sum(norm_res**2) / self.num_data_evaluate

    @property
    def num_data_evaluate(self):
        """Number of data points to be used in the linear solver :return: number of
        evaluated data points :rtype: int."""
        return int(np.sum(self.likelihood_mask))

    def update_data(self, data_class):
        """

        :param data_class: instance of Data() class
        :return: no return. Class is updated.
        """
        self.Data = data_class
        self.ImageNumerics._PixelGrid = data_class

    def image2array_masked(self, image):
        """Returns 1d array of values in image that are not masked out for the
        likelihood computation/linear minimization :param image: 2d numpy array of full
        image :return: 1d array."""
        array = util.image2array(image)
        return array[self._mask1d]

    def array_masked2image(self, array):
        """

        :param array: 1d array of values not masked out (part of linear fitting)
        :return: 2d array of full image
        """
        nx, ny = self.Data.num_pixel_axes
        grid1d = np.zeros(nx * ny)
        grid1d[self._mask1d] = array
        grid2d = util.array2image(grid1d, nx, ny)
        return grid2d

    def _error_map_model(self, kwargs_lens, kwargs_ps, kwargs_special=None):
        """Noise estimate (variances as diagonal of the pixel covariance matrix)
        resulted from inherent model uncertainties This term is currently the psf error
        map.

        :param kwargs_lens: lens model keyword arguments
        :param kwargs_ps: point source keyword arguments
        :param kwargs_special: special parameter keyword arguments
        :return: 2d array corresponding to the pixels in terms of variance in noise
        """
        return self._error_map_psf(kwargs_lens, kwargs_ps, kwargs_special)

    def _error_map_psf(self, kwargs_lens, kwargs_ps, kwargs_special=None):
        """Map of image with error terms (sigma**2) expected from inaccuracies in the
        PSF modeling.

        :param kwargs_lens: lens model keyword arguments
        :param kwargs_ps: point source keyword arguments
        :param kwargs_special: special parameter keyword arguments
        :return: 2d array of size of the image
        """
        error_map = np.zeros(self.Data.num_pixel_axes)
        if self._psf_error_map is True:
            for k, bool_ in enumerate(self._psf_error_map_bool_list):
                if bool_ is True:
                    ra_pos, dec_pos, _ = self.PointSource.point_source_list(
                        kwargs_ps, kwargs_lens=kwargs_lens, k=k, with_amp=False
                    )
                    if len(ra_pos) > 0:
                        ra_pos, dec_pos = self._displace_astrometry(
                            ra_pos, dec_pos, kwargs_special=kwargs_special
                        )
                        error_map += self.ImageNumerics.psf_error_map(
                            ra_pos,
                            dec_pos,
                            None,
                            self.Data.data,
                            fix_psf_error_map=False,
                        )
        return error_map

    def error_map_source(self, kwargs_source, x_grid, y_grid, cov_param):
        """Variance of the linear source reconstruction in the source plane coordinates,
        computed by the diagonal elements of the covariance matrix of the source
        reconstruction as a sum of the errors of the basis set.

        :param kwargs_source: keyword arguments of source model
        :param x_grid: x-axis of positions to compute error map
        :param y_grid: y-axis of positions to compute error map
        :param cov_param: covariance matrix of liner inversion parameters
        :return: diagonal covariance errors at the positions (x_grid, y_grid)
        """
        return self._error_map_source(kwargs_source, x_grid, y_grid, cov_param)

    def _error_map_source(self, kwargs_source, x_grid, y_grid, cov_param):
        """Variance of the linear source reconstruction in the source plane coordinates,
        computed by the diagonal elements of the covariance matrix of the source
        reconstruction as a sum of the errors of the basis set.

        :param kwargs_source: keyword arguments of source model
        :param x_grid: x-axis of positions to compute error map
        :param y_grid: y-axis of positions to compute error map
        :param cov_param: covariance matrix of liner inversion parameters
        :return: diagonal covariance errors at the positions (x_grid, y_grid)
        """

        error_map = np.zeros_like(x_grid)
        basis_functions, n_source = self.SourceModel.functions_split(
            x_grid, y_grid, kwargs_source
        )
        basis_functions = np.array(basis_functions)

        if cov_param is not None:
            for i in range(len(error_map)):
                error_map[i] = (
                    basis_functions[:, i]
                    .T.dot(cov_param[:n_source, :n_source])
                    .dot(basis_functions[:, i])
                )
        return error_map

    def point_source_linear_response_set(
        self, kwargs_ps, kwargs_lens, kwargs_special, with_amp=True
    ):
        """

        :param kwargs_ps: point source keyword argument list
        :param kwargs_lens: lens model keyword argument list
        :param kwargs_special: special keyword argument list, may include 'delta_x_image' and 'delta_y_image'
        :param with_amp: bool, if True, relative magnification between multiply imaged point sources are held fixed.
        :return: list of positions and amplitudes split in different basis components with applied astrometric corrections
        """

        ra_pos, dec_pos, amp, n_points = self.PointSource.linear_response_set(
            kwargs_ps, kwargs_lens, with_amp=with_amp
        )

        if kwargs_special is not None:
            if "delta_x_image" in kwargs_special:
                delta_x, delta_y = (
                    kwargs_special["delta_x_image"],
                    kwargs_special["delta_y_image"],
                )
                k = 0
                n = len(delta_x)
                for i in range(n_points):
                    for j in range(len(ra_pos[i])):
                        if k >= n:
                            break
                        ra_pos[i][j] = ra_pos[i][j] + delta_x[k]
                        dec_pos[i][j] = dec_pos[i][j] + delta_y[k]
                        k += 1
        return ra_pos, dec_pos, amp, n_points

    def check_positive_flux(self, kwargs_source, kwargs_lens_light, kwargs_ps):
        """Checks whether the surface brightness profiles contain positive fluxes and
        returns bool if True.

        :param kwargs_source: source surface brightness keyword argument list
        :param kwargs_lens_light: lens surface brightness keyword argument list
        :param kwargs_ps: point source keyword argument list
        :return: boolean
        """
        pos_bool_ps = self.PointSource.check_positive_flux(kwargs_ps)
        if self._pixelbased_bool is True:
            # this constraint must be handled by the pixel-based solver
            pos_bool_source = True
            pos_bool_lens_light = True
        else:
            pos_bool_source = self.SourceModel.check_positive_flux_profile(
                kwargs_source
            )
            pos_bool_lens_light = self.LensLightModel.check_positive_flux_profile(
                kwargs_lens_light
            )
        if (
            pos_bool_ps is True
            and pos_bool_source is True
            and pos_bool_lens_light is True
        ):
            return True
        else:
            return False

    # linear solver for interferometric natwt method
    def _image_linear_solve_interferometry_natwt(
        self,
        kwargs_lens=None,
        kwargs_source=None,
        kwargs_lens_light=None,
        kwargs_ps=None,
        kwargs_extinction=None,
        kwargs_special=None,
    ):
        """'interferometry_natwt' method does NOT support model_error, cov_param. The
        interferometry linear solver just does the linear solving to get the optimal
        linear amplitudes and apply the marginalized amplitudes to make the model
        images.

        :return: model, model_error, cov_param, param
        model and param are the same returns of self._image_linear_solve_interferometry_natwt_solving(A, d) function
        model_error =0 and cov_param = None for the interferometric method.
        """
        A = self._linear_response_matrix(
            kwargs_lens,
            kwargs_source,
            kwargs_lens_light,
            kwargs_ps,
            kwargs_extinction,
            kwargs_special,
            unconvolved=True,
        )
        d = self.data_response
        model, param = self._image_linear_solve_interferometry_natwt_solving(A, d)
        model_error = 0  # just a place holder
        cov_param = None  # just a place holder
        _, _, _, _ = self._update_linear_kwargs(
            param, kwargs_lens, kwargs_source, kwargs_lens_light, kwargs_ps
        )
        return model, model_error, cov_param, param

    def _image_linear_solve_interferometry_natwt_solving(self, A, d):
        """Linearly solve the amplitude of each light profile response to the natural
        weighting interferometry images, based on (placeholder for Nan Zhang's paper).

        Theories:
            Suppose there are a set of light responses :math:`\\{x_i\\}`, we want to solve the set of amplitudes :math:`\\{\\alpha_i\\}`,
            such that minimizes the chi^2 given by
            .. math::
                    \\chi^2 = (d - A_{PSF}\\sum_i \\alpha_i x_i)^TC^{-1}(d - A_{PSF}\\sum_i \\alpha_i x_i),
            where :math:`A_{PSF}` is the PSF convolution operation matrix (not to be confused with the input A of this function)
            and :math:`C` is the noise covariance matrix. :math:`d` is the data image.
            For natural weighting interferometric images, we have :math:`C = \\sigma^2 A_{PSF}`,
            (see Section 3.2 of https://doi.org/10.1093/mnras/staa2740 for the relation of natural weighting covariance matrix and PSF convolution)
            therefore the chi^2 function simplifies to
            .. math::
                    \\chi^2 = \\frac{1}{\\sigma^2}(d^TA_{PSF}^{-1}d + \\sum_{i,j}\\alpha_i\\alpha_j x_i^TA_{PSF}x_j - 2\\sum_{i}x_i^Td),
            from which the optimal amplitudes :math:`\\{\\alpha_i\\}` can be solved linearly by solving
            .. math::
                    \\sum_{j} M_{ij}\\alpha_{j} = b_i,
            where :math:`M_{ij} = \\frac{1}{\\sigma^2}x_i^TA_{PSF}x_j` and :math:`b_{i} = \\frac{1}{\\sigma^2}x_i^Td`.

        The steps of this function are:
            (1.) Making the entries :math:`M_{ij}` and :math:`b_i` defined above.
            (2.) Solve the linear function to get the optimal amplitudes.
            (3.) Apply these optimal amplitudes to make unconvolved and convolved model images.
                The output model images are in the form [array1, array2].
                (Note that this is different from the non-interferometric linear solver of Lenstronomy,
                 this output form saves time for likelihood computations in imaging_data for interferometric method.)
                array1 is the unconvolved model image :math:`array1 = \\sum_i \\alpha_i x_i`, where :math:`\\alpha_i` is the solved optimal amplitudes.
                array2 is the convolved model image :math:`array2 = A_{PSF}\\sum_i \\alpha_i x_i`, where :math:`\\alpha_i`.

        :param A: response of unconvolved light profiles, [x_1, x_2, ...]
        :param d: data image, d
        :return: [array1, array2], [amp_array]
        where the [array1, array2] are unconvolved and convolved model images with solved amplitudes
        and [amp_array] are the solved optimal amplitudes.
        """
        num_of_light, num_of_image_pixel = np.shape(A)

        A_convolved = np.zeros(np.shape(A))

        # convolve each response separately
        for i in range(num_of_light):
            A_convolved[i] = util.image2array(
                self._convolution._static_fft(util.array2image(A[i]), mode="same")
            )

        M = np.zeros((num_of_light, num_of_light))
        for i in range(num_of_light):
            for j in range(num_of_light):
                if j < i:
                    M[i, j] = M[j, i]
                else:
                    M[i, j] = np.sum(A_convolved[j] * A[i])

        b = np.zeros((num_of_light))
        for i in range(num_of_light):
            b[i] = np.sum(A[i] * (d))

        param_amps = np.linalg.lstsq(M, b)[0]

        clean_temp = np.zeros((num_of_image_pixel))
        dirty_temp = np.zeros((num_of_image_pixel))
        for i in range(num_of_light):
            clean_temp += param_amps[i] * A[i]
            dirty_temp += param_amps[i] * A_convolved[i]

        clean_model = util.array2image(clean_temp)
        dirty_model = util.array2image(dirty_temp)

        model = [clean_model, dirty_model]

        return model, param_amps<|MERGE_RESOLUTION|>--- conflicted
+++ resolved
@@ -415,9 +415,6 @@
                 inv_bool=source_marg,
             )
         # compute X^2
-<<<<<<< HEAD
-        logL = self.Data.log_likelihood(im_sim, self.likelihood_mask, model_error)
-=======
         logL = self.likelihood_data_given_model_solution(
             im_sim,
             model_error,
@@ -465,7 +462,6 @@
 
         logL = self.Data.log_likelihood(model, self.likelihood_mask, model_error)
 
->>>>>>> 536052cd
         if self._pixelbased_bool is False:
             if cov_matrix is not None and source_marg:
                 marg_const = de_lens.marginalization_new(
@@ -535,32 +531,17 @@
         :return: response matrix (m x n)
         """
         x_grid, y_grid = self.ImageNumerics.coordinates_evaluate
-<<<<<<< HEAD
+
         source_light_response, n_source = self.source_mapping.image_flux_split(x_grid, y_grid, kwargs_lens,
                                                                                kwargs_source, kwargs_special)
         extinction = self._extinction.extinction(x_grid, y_grid, kwargs_extinction=kwargs_extinction,
                                                  kwargs_special=kwargs_special)
         lens_light_response, n_lens_light = self.LensLightModel.functions_split(x_grid, y_grid, kwargs_lens_light)
 
-        ra_pos, dec_pos, amp, n_points = self.point_source_linear_response_set(kwargs_ps, kwargs_lens, kwargs_special, with_amp=False)
-=======
-        source_light_response, n_source = self.source_mapping.image_flux_split(
-            x_grid, y_grid, kwargs_lens, kwargs_source
-        )
-        extinction = self._extinction.extinction(
-            x_grid,
-            y_grid,
-            kwargs_extinction=kwargs_extinction,
-            kwargs_special=kwargs_special,
-        )
-        lens_light_response, n_lens_light = self.LensLightModel.functions_split(
-            x_grid, y_grid, kwargs_lens_light
-        )
 
         ra_pos, dec_pos, amp, n_points = self.point_source_linear_response_set(
             kwargs_ps, kwargs_lens, kwargs_special, with_amp=False
         )
->>>>>>> 536052cd
         num_param = n_points + n_lens_light + n_source
 
         num_response = self.num_data_evaluate
