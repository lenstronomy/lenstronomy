--- conflicted
+++ resolved
@@ -1,14 +1,7 @@
 import numpy as np
 import lenstronomy.Util.util as util
 from skimage.measure import find_contours
-<<<<<<< HEAD
-from lenstronomy.LightModel.light_model import LightModel
-
-from lenstronomy.Util.util import fwhm2sigma
-from lenstronomy.Util.magnification_finite_util import auto_raytracing_grid_size, auto_raytracing_grid_resolution
-=======
 from lenstronomy.Util.magnification_finite_util import setup_mag_finite
->>>>>>> 0daeb435
 
 __all__ = ['LensModelExtensions']
 
@@ -92,36 +85,6 @@
         :return: an array of image magnifications
         """
 
-<<<<<<< HEAD
-        if cosmo is None:
-            cosmo = self._lensModel.cosmo
-
-        if grid_radius_arcsec is None:
-            grid_radius_arcsec = auto_raytracing_grid_size(source_fwhm_parsec)
-        if grid_resolution is None:
-            grid_resolution = auto_raytracing_grid_resolution(source_fwhm_parsec)
-
-        pc_per_arcsec = 1000 / cosmo.arcsec_per_kpc_proper(z_source).value
-
-        source_fwhm_arcsec = source_fwhm_parsec / pc_per_arcsec
-        source_sigma_arcsec = fwhm2sigma(source_fwhm_arcsec)
-
-        if source_light_model == 'SINGLE_GAUSSIAN':
-            kwargs_source = [{'amp': 1., 'center_x': source_x, 'center_y': source_y, 'sigma': source_sigma_arcsec}]
-            source_model = LightModel(['GAUSSIAN'])
-        elif source_light_model == 'DOUBLE_GAUSSIAN':
-            amp_1 = 1.
-            kwargs_source_1 = [{'amp': amp_1, 'center_x': source_x, 'center_y': source_y, 'sigma': source_sigma_arcsec}]
-            # c = amp / (2 * np.pi * sigma**2)
-            amp_2 = amp_1 * amp_scale * size_scale ** 2
-            kwargs_source_2 = [{'amp': amp_2, 'center_x': source_x + dx, 'center_y': source_y + dy,
-                                'sigma': source_sigma_arcsec * size_scale}]
-            kwargs_source = kwargs_source_1 + kwargs_source_2
-            source_model = LightModel(['GAUSSIAN'] * 2)
-        else:
-            raise Exception('source light model must be specified, currently implemented models are  SINGLE_GAUSSIAN '
-                            'and DOUBLE_GAUSSIAN')
-=======
         grid_x_0, grid_y_0, source_model, kwargs_source, grid_resolution, grid_radius_arcsec = setup_mag_finite(cosmo,
                                                                                                                 self._lensModel,
                                                                                                                 grid_radius_arcsec,
@@ -135,7 +98,6 @@
                                                                                                                 amp_scale,
                                                                                                                 size_scale)
         grid_x_0, grid_y_0 = grid_x_0.ravel(), grid_y_0.ravel()
->>>>>>> 0daeb435
 
         minimum_magnification = 1e-5
 
