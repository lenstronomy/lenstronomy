import numpy as np


__all__ = ["LineProfile"]


class LineProfile(object):
<<<<<<< HEAD
    """
    Horizontal line segment class. The line extends `length` arcseconds from 
    (`start_x`, `start_y`) at an angle `angle` degrees to the horizontal. Line `width`
    is centered in the perpendicular direction, e.g. a profile with 1 arcsecond width
    and `angle=0` will span -0.5 to 0.5 in the y-direction. Surface brightness is 
    constant and given by `amp`.
    """
=======
    """Horizontal line segment class."""
>>>>>>> d2191f09

    param_names = ["amp", "angle", "length", "width", "start_x", "start_y"]
    lower_limit_default = {
        "amp": 0,
        "angle": -180,
        "length": 0.01,
        "width": 0.01,
        "start_x": -100,
        "start_y": -100,
    }
    upper_limit_default = {
        "amp": 10,
        "angle": 180,
        "length": 10,
        "width": 5,
        "start_x": 100,
        "start_y": 100,
    }

    def __init__(self):
        pass

    def function(self, x, y, amp, angle, length, width, start_x=0, start_y=0):
        """Surface brightness per angular unit.

        :param x: x-coordinate on sky
        :param y: y-coordinate on sky
        :param amp: constant surface brightness of line
        :param angle: angle of line to the horizontal (degrees)
        :param length: length of line (arcseconds)
        :param width: width of line (arcseconds), line width extends symmetrically
        :param start_x: ra coordinate of start of line
        :param start_y: dec-coordinate of start of line
        :return: surface brightness, raise as definition is not defined
        """
        ang = -np.deg2rad(angle)
<<<<<<< HEAD
        x_ = np.cos(ang)*(start_x - x) + np.sin(ang)*(start_y - y)
        y_ = np.cos(ang)*(start_y - y) - np.sin(ang)*(start_x - x)
        flux = np.zeros_like(x_)
        flux[(x_ > 0) * (x_ < length) * (abs(y_) < width/2)] = amp
        return flux

=======
        x_ = np.cos(ang) * (start_x - x) + np.sin(ang) * (start_y - y)
        y_ = np.cos(ang) * (start_y - y) - np.sin(ang) * (start_x - x)
        return amp * (x_ > 0) * (x_ < length) * (abs(y_) < width / 2)
>>>>>>> d2191f09

    def total_flux(self, amp, angle, length, width, start_x=0, start_y=0):
        """Integrated flux of the profile.

        :param amp: constant surface brightness of line
        :param angle: angle of line to the horizontal (degrees)
        :param length: length of line (arcseconds)
        :param width: width of line (arcseconds), line width extends symmetrically
        :param start_x: ra coordinate of start of line
        :param start_y: dec-coordinate of start of line
        :return: total flux
        """
        return amp * length * width

    def light_3d(self, *args, **kwargs):
        """

        :param r: 3d radius
        :param kwargs:  keyword arguments of profile
        :return: 3d light profile, raise as definition is not defined
        """
        raise ValueError("light_3d definition not defined in the light profile.")<|MERGE_RESOLUTION|>--- conflicted
+++ resolved
@@ -5,7 +5,6 @@
 
 
 class LineProfile(object):
-<<<<<<< HEAD
     """
     Horizontal line segment class. The line extends `length` arcseconds from 
     (`start_x`, `start_y`) at an angle `angle` degrees to the horizontal. Line `width`
@@ -13,9 +12,6 @@
     and `angle=0` will span -0.5 to 0.5 in the y-direction. Surface brightness is 
     constant and given by `amp`.
     """
-=======
-    """Horizontal line segment class."""
->>>>>>> d2191f09
 
     param_names = ["amp", "angle", "length", "width", "start_x", "start_y"]
     lower_limit_default = {
@@ -52,18 +48,12 @@
         :return: surface brightness, raise as definition is not defined
         """
         ang = -np.deg2rad(angle)
-<<<<<<< HEAD
         x_ = np.cos(ang)*(start_x - x) + np.sin(ang)*(start_y - y)
         y_ = np.cos(ang)*(start_y - y) - np.sin(ang)*(start_x - x)
         flux = np.zeros_like(x_)
         flux[(x_ > 0) * (x_ < length) * (abs(y_) < width/2)] = amp
         return flux
 
-=======
-        x_ = np.cos(ang) * (start_x - x) + np.sin(ang) * (start_y - y)
-        y_ = np.cos(ang) * (start_y - y) - np.sin(ang) * (start_x - x)
-        return amp * (x_ > 0) * (x_ < length) * (abs(y_) < width / 2)
->>>>>>> d2191f09
 
     def total_flux(self, amp, angle, length, width, start_x=0, start_y=0):
         """Integrated flux of the profile.
