import lenstronomy.Util.util as util
from lenstronomy.Util.param_util import shear_cartesian2polar
import lenstronomy.Util.simulation_util as sim_util
import matplotlib.pyplot as plt
from matplotlib import patches
import numpy as np
from mpl_toolkits.axes_grid1 import make_axes_locatable
from lenstronomy.LensModel.lens_model_extensions import LensModelExtensions
from lenstronomy.LensModel.Profiles.curved_arc_spp import center_deflector
from lenstronomy.Data.imaging_data import ImageData
from lenstronomy.Plots import plot_util
import scipy.ndimage as ndimage
from lenstronomy.Data.pixel_grid import PixelGrid

from lenstronomy.Util.package_util import exporter

export, __all__ = exporter()


_NAME_LIST = ["A", "B", "C", "D", "E", "F", "G", "H", "I", "J", "K"]

# TODO define coordinate grid beforehand, e.g. kwargs_data
# TODO feed in PointSource instance?


@export
def lens_model_plot(
    ax,
    lensModel,
    kwargs_lens,
    numPix=500,
    deltaPix=0.01,
    sourcePos_x=0,
    sourcePos_y=0,
    point_source=False,
    with_caustics=False,
    with_convergence=True,
    coord_center_ra=0,
    coord_center_dec=0,
    coord_inverse=False,
    fast_caustic=True,
    name_list=None,
    index=None,
    **kwargs,
):
    """Plots a lens model (convergence) and the critical curves and caustics.

    :param ax: matplotlib axis instance
    :param lensModel: LensModel() class instance
    :param kwargs_lens: lens model keyword argument list
    :param numPix: total number of pixels (for convergence map)
    :param deltaPix: width of pixel (total frame size is deltaPix x numPix)
    :param sourcePos_x: float, x-position of point source (image positions computed by
        the lens equation)
    :param sourcePos_y: float, y-position of point source (image positions computed by
        the lens equation)
    :param point_source: bool, if True, illustrates and computes the image positions of
        the point source
    :param with_caustics: bool, if True, illustrates the critical curve and caustics of
        the system
    :param with_convergence: bool, if True, illustrates the convergence map
    :param coord_center_ra: float, x-coordinate of the center of the frame
    :param coord_center_dec: float, y-coordinate of the center of the frame
    :param coord_inverse: bool, if True, inverts the x-coordinates to go from right-to-
        left (effectively the RA definition)
    :param fast_caustic: boolean, if True, uses faster but less precise caustic
        calculation (might have troubles for the outer caustic (inner critical curve)
    :param with_convergence: boolean, if True, plots the convergence of the deflector
    :param name_list: list of strings, longer or equal the number of point sources. If changing this parameter, input as name_list=[...]
    :param index: number of sources, an integer number. Default None.
    :return: matplotlib axis instance with plot
    """
    kwargs_data = sim_util.data_configure_simple(
        numPix,
        deltaPix,
        center_ra=coord_center_ra,
        center_dec=coord_center_dec,
        inverse=coord_inverse,
    )
    data = ImageData(**kwargs_data)
    _coords = data
    _frame_size = numPix * deltaPix

    ra0, dec0 = data.radec_at_xy_0
    # shift half a pixel such that pixel is in the center
    dec0 -= deltaPix / 2
    if coord_inverse:
        ra0 += deltaPix / 2
        extent = [ra0, ra0 - _frame_size, dec0, dec0 + _frame_size]
    else:
        ra0 -= deltaPix / 2
        extent = [ra0, ra0 + _frame_size, dec0, dec0 + _frame_size]

    if with_convergence:
        kwargs_convergence = kwargs.get("kwargs_convergence", {})
        convergence_plot(
            ax,
            pixel_grid=_coords,
            lens_model=lensModel,
            kwargs_lens=kwargs_lens,
            extent=extent,
            **kwargs_convergence,
        )
    if with_caustics is True:
        kwargs_caustics = kwargs.get("kwargs_caustics", {})
        caustics_plot(
            ax,
            pixel_grid=_coords,
            lens_model=lensModel,
            kwargs_lens=kwargs_lens,
            fast_caustic=fast_caustic,
            coord_inverse=coord_inverse,
            **kwargs_caustics,
        )
    if point_source:
        kwargs_point_source = kwargs.get("kwargs_point_source", {})
        point_source_plot(
            ax,
            pixel_grid=_coords,
            lens_model=lensModel,
            kwargs_lens=kwargs_lens,
            source_x=sourcePos_x,
            source_y=sourcePos_y,
            name_list=name_list,
            index=index,
            **kwargs_point_source,
        )
    if coord_inverse:
        ax.set_xlim([ra0, ra0 - _frame_size])
    else:
        ax.set_xlim([ra0, ra0 + _frame_size])
    ax.set_ylim([dec0, dec0 + _frame_size])
    # ax.get_xaxis().set_visible(False)
    # ax.get_yaxis().set_visible(False)
    ax.autoscale(False)
    return ax


def convergence_plot(
    ax,
    pixel_grid,
    lens_model,
    kwargs_lens,
    extent=None,
    vmin=-1,
    vmax=1,
    cmap="Greys",
    **kwargs,
):
    """Plot convergence.

    :param ax: matplotlib axis instance
    :param pixel_grid: lenstronomy PixelGrid() instance (or class with inheritance of
        PixelGrid()
    :param lens_model: LensModel() class instance
    :param kwargs_lens: lens model keyword argument list
    :param extent: [[min, max] [min, max]] of frame
    :param vmin: matplotlib vmin
    :param vmax: matplotlib vmax
    :param cmap: matplotlib cmap
    :param kwargs: keyword arguments for matshow
    :return: matplotlib axis instance with convergence plot
    """
    x_grid, y_grid = pixel_grid.pixel_coordinates
    x_grid1d = util.image2array(x_grid)
    y_grid1d = util.image2array(y_grid)
    kappa_result = lens_model.kappa(x_grid1d, y_grid1d, kwargs_lens)
    kappa_result = util.array2image(kappa_result)
    _ = ax.matshow(
        np.log10(kappa_result),
        origin="lower",
        extent=extent,
        cmap=cmap,
        vmin=vmin,
        vmax=vmax,
        **kwargs,
    )
    return ax


def caustics_plot(
    ax,
    pixel_grid,
    lens_model,
    kwargs_lens,
    fast_caustic=True,
    coord_inverse=False,
    color_crit="r",
    color_caustic="g",
    *args,
    **kwargs,
):
    """

    :param ax: matplotlib axis instance
    :param pixel_grid: lenstronomy PixelGrid() instance (or class with inheritance of PixelGrid()
    :param lens_model: LensModel() class instance
    :param kwargs_lens: lens model keyword argument list
    :param fast_caustic: boolean, if True, uses faster but less precise caustic calculation
     (might have troubles for the outer caustic (inner critical curve)
    :param coord_inverse: bool, if True, inverts the x-coordinates to go from right-to-left
     (effectively the RA definition)
    :param color_crit: string, color of critical curve
    :param color_caustic: string, color of caustic curve
    :param args: argument for plotting curve
    :param kwargs: keyword arguments for plotting curves
    :return: updated matplotlib axis instance
    """
    lens_model_ext = LensModelExtensions(lens_model)
    pixel_width = pixel_grid.pixel_width
    frame_size = np.max(pixel_grid.width)
    coord_center_ra, coord_center_dec = pixel_grid.center
    ra0, dec0 = pixel_grid.radec_at_xy_0
    origin = [ra0, dec0]
    if fast_caustic:
        (
            ra_crit_list,
            dec_crit_list,
            ra_caustic_list,
            dec_caustic_list,
        ) = lens_model_ext.critical_curve_caustics(
            kwargs_lens,
            compute_window=frame_size,
            grid_scale=pixel_width,
            center_x=coord_center_ra,
            center_y=coord_center_dec,
        )
        points_only = False
    else:
        # only supports individual points due to output of critical_curve_tiling definition
        points_only = True
        ra_crit_list, dec_crit_list = lens_model_ext.critical_curve_tiling(
            kwargs_lens,
            compute_window=frame_size,
            start_scale=pixel_width,
            max_order=10,
            center_x=coord_center_ra,
            center_y=coord_center_dec,
        )
        ra_caustic_list, dec_caustic_list = lens_model.ray_shooting(
            ra_crit_list, dec_crit_list, kwargs_lens
        )
        # ra_crit_list, dec_crit_list = list(ra_crit_list), list(dec_crit_list)
        # ra_caustic_list, dec_caustic_list = list(ra_caustic_list), list(dec_caustic_list)
    plot_util.plot_line_set(
        ax,
        pixel_grid,
        ra_caustic_list,
        dec_caustic_list,
        color=color_caustic,
        origin=origin,
        flipped_x=coord_inverse,
        points_only=points_only,
        *args,
        **kwargs,
    )
    plot_util.plot_line_set(
        ax,
        pixel_grid,
        ra_crit_list,
        dec_crit_list,
        color=color_crit,
        origin=origin,
        flipped_x=coord_inverse,
        points_only=points_only,
        *args,
        **kwargs,
    )
    return ax


def point_source_plot(
    ax,
    pixel_grid,
    lens_model,
    kwargs_lens,
    source_x,
    source_y,
    name_list=None,
    index=None,
    **kwargs,
):
    """Plots and illustrates images of a point source. The plotting routine orders the
    image labels according to the arrival time and illustrates a diamond shape of the
    size of the magnification. The coordinates are chosen in pixel coordinates.

    :param ax: matplotlib axis instance
    :param pixel_grid: lenstronomy PixelGrid() instance (or class with inheritance of
        PixelGrid()
    :param lens_model: LensModel() class instance
    :param kwargs_lens: lens model keyword argument list
    :param source_x: x-position of source
    :param source_y: y-position of source
    :param name_list: list of names of images
    :param name_list: list of strings, longer or equal the number of point sources. If changing this parameter, input as name_list=[...]
    :param index: number of sources, an integer number. Default None.
    :param kwargs: additional plotting keyword arguments
    :return: matplotlib axis instance with figure
    """
    from lenstronomy.LensModel.Solver.lens_equation_solver import LensEquationSolver

    if name_list is None and index is None:
        name_list = _NAME_LIST
    elif name_list is None and index is not None:
<<<<<<< HEAD
        name_list = _NAME_LIST
        for i in range(len(name_list)):
            name_list[i] = str(index+1) + name_list[i]
=======
        name_list = [
            f"{index+1}A",
            f"{index+1}B",
            f"{index+1}C",
            f"{index+1}D",
            f"{index+1}E",
            f"{index+1}F",
            f"{index+1}G",
            f"{index+1}H",
            f"{index+1}I",
            f"{index+1}J",
            f"{index+1}K",
        ]
>>>>>>> d1054cf2
    elif name_list is not None and index is None:
        name_list = name_list
    elif name_list is not None and index is not None:
        name_list = name_list
        for i in range(len(name_list)):
<<<<<<< HEAD
            name_list[i] = str(index+1) + name_list[i]
        
=======
            name_list[i] = str(index + 1) + name_list[i]

>>>>>>> d1054cf2
    solver = LensEquationSolver(lens_model)
    x_center, y_center = pixel_grid.center
    delta_pix = pixel_grid.pixel_width
    ra0, dec0 = pixel_grid.radec_at_xy_0
    tranform = pixel_grid.transform_angle2pix
    if (
        np.linalg.det(tranform) < 0
    ):  # if coordiate transform has negative parity (#TODO temporary fix)
        delta_pix_x = -delta_pix
    else:
        delta_pix_x = delta_pix
    origin = [ra0, dec0]

    theta_x, theta_y = solver.image_position_from_source(
        source_x,
        source_y,
        kwargs_lens,
        search_window=np.max(pixel_grid.width),
        x_center=x_center,
        y_center=y_center,
        min_distance=pixel_grid.pixel_width,
    )
    mag_images = lens_model.magnification(theta_x, theta_y, kwargs_lens)

    x_image, y_image = pixel_grid.map_coord2pix(theta_x, theta_y)

    for i in range(len(x_image)):
        x_ = (x_image[i]) * delta_pix_x + origin[0]
        y_ = (y_image[i]) * delta_pix + origin[1]
        ax.plot(
            x_, y_, "dk", markersize=4 * (1 + np.log(np.abs(mag_images[i]))), alpha=0.5
        )
        ax.text(x_, y_, name_list[i], fontsize=20, color="k")
    x_source, y_source = pixel_grid.map_coord2pix(source_x, source_y)
    ax.plot(
        x_source * delta_pix_x + origin[0],
        y_source * delta_pix + origin[1],
        "*k",
        markersize=10,
    )

    return ax


@export
def arrival_time_surface(
    ax,
    lensModel,
    kwargs_lens,
    numPix=500,
    deltaPix=0.01,
    sourcePos_x=0,
    sourcePos_y=0,
    with_caustics=False,
    point_source=False,
    n_levels=10,
    kwargs_contours=None,
    image_color_list=None,
    letter_font_size=20,
    name_list=None,
):
    """

    :param ax: matplotlib axis instance
    :param lensModel: LensModel() class instance
    :param kwargs_lens: lens model keyword argument list
    :param numPix:
    :param deltaPix:
    :param sourcePos_x:
    :param sourcePos_y:
    :param with_caustics:
    :param point_source:
    :param name_list: list of names of images
    :type name_list: list of strings, longer or equal the number of point sources
    :return:
    """
    kwargs_data = sim_util.data_configure_simple(numPix, deltaPix)
    data = ImageData(**kwargs_data)
    ra0, dec0 = data.radec_at_xy_0
    origin = [ra0, dec0]
    _frame_size = numPix * deltaPix
    _coords = data
    x_grid, y_grid = data.pixel_coordinates
    lensModelExt = LensModelExtensions(lensModel)
    # ra_crit_list, dec_crit_list, ra_caustic_list, dec_caustic_list = lensModelExt.critical_curve_caustics(
    #    kwargs_lens, compute_window=_frame_size, grid_scale=deltaPix/2.)
    x_grid1d = util.image2array(x_grid)
    y_grid1d = util.image2array(y_grid)
    fermat_surface = lensModel.fermat_potential(
        x_grid1d, y_grid1d, kwargs_lens, sourcePos_x, sourcePos_y
    )
    fermat_surface = util.array2image(fermat_surface)
    if kwargs_contours is None:
        kwargs_contours = {}
        # , cmap='Greys', vmin=-1, vmax=1) #, cmap=self._cmap, vmin=v_min, vmax=v_max)
    if with_caustics is True:
        ra_crit_list, dec_crit_list = lensModelExt.critical_curve_tiling(
            kwargs_lens,
            compute_window=_frame_size,
            start_scale=deltaPix / 5,
            max_order=10,
        )
        ra_caustic_list, dec_caustic_list = lensModel.ray_shooting(
            ra_crit_list, dec_crit_list, kwargs_lens
        )
        plot_util.plot_line_set(
            ax, _coords, ra_caustic_list, dec_caustic_list, origin=origin, color="g"
        )
        plot_util.plot_line_set(
            ax, _coords, ra_crit_list, dec_crit_list, origin=origin, color="r"
        )
    if point_source is True:
        from lenstronomy.LensModel.Solver.lens_equation_solver import LensEquationSolver

        solver = LensEquationSolver(lensModel)
        theta_x, theta_y = solver.image_position_from_source(
            sourcePos_x,
            sourcePos_y,
            kwargs_lens,
            min_distance=deltaPix,
            search_window=deltaPix * numPix,
        )

        fermat_pot_images = lensModel.fermat_potential(theta_x, theta_y, kwargs_lens)
        _ = ax.contour(
            x_grid,
            y_grid,
            fermat_surface,
            origin="lower",  # extent=[0, _frame_size, 0, _frame_size],
            levels=np.sort(fermat_pot_images),
            **kwargs_contours,
        )
        # mag_images = lens_model.magnification(theta_x, theta_y, kwargs_lens)
        x_image, y_image = _coords.map_coord2pix(theta_x, theta_y)
        if name_list is None:
            name_list = ["A", "B", "C", "D", "E", "F", "G", "H", "I", "J", "K"]

        for i in range(len(x_image)):
            x_ = (x_image[i] + 0.5) * deltaPix - _frame_size / 2
            y_ = (y_image[i] + 0.5) * deltaPix - _frame_size / 2
            if image_color_list is None:
                color = "k"
            else:
                color = image_color_list[i]
            ax.plot(x_, y_, "x", markersize=10, alpha=1, color=color)
            # markersize=8*(1 + np.log(np.abs(mag_images[i])))
            ax.text(
                x_ + deltaPix,
                y_ + deltaPix,
                name_list[i],
                fontsize=letter_font_size,
                color="k",
            )
        x_source, y_source = _coords.map_coord2pix(sourcePos_x, sourcePos_y)
        ax.plot(
            (x_source + 0.5) * deltaPix - _frame_size / 2,
            (y_source + 0.5) * deltaPix - _frame_size / 2,
            "*k",
            markersize=20,
        )
    else:
        vmin = np.min(fermat_surface)
        vmax = np.max(fermat_surface)
        levels = np.linspace(start=vmin, stop=vmax, num=n_levels)
        _ = ax.contour(
            x_grid,
            y_grid,
            fermat_surface,
            origin="lower",  # extent=[0, _frame_size, 0, _frame_size],
            levels=levels,
            **kwargs_contours,
        )
    ax.get_xaxis().set_visible(False)
    ax.get_yaxis().set_visible(False)
    ax.autoscale(False)
    return ax


@export
def curved_arc_illustration(
    ax, lensModel, kwargs_lens, with_centroid=True, stretch_scale=0.1, color="k"
):
    """

    :param ax: matplotlib axis instance
    :param lensModel: LensModel() instance
    :param kwargs_lens: list of lens model keyword arguments (only those of CURVED_ARC considered
    :param with_centroid: plots the center of the curvature radius
    :param stretch_scale: float, relative scale of banana to the tangential and radial stretches
     (effectively intrinsic source size)
    :param color: string, matplotlib color for plot
    :return: matplotlib axis instance
    """

    # loop through lens models
    # check whether curved arc
    lens_model_list = lensModel.lens_model_list
    for i, lens_type in enumerate(lens_model_list):
        if lens_type in [
            "CURVED_ARC",
            "CURVED_ARC_SIS_MST",
            "CURVED_ARC_CONST",
            "CURVED_ARC_CONST_MST",
            "CURVED_ARC_SPT",
            "CURVED_ARC_TAN_DIFF",
        ]:
            plot_arc(
                ax,
                with_centroid=with_centroid,
                stretch_scale=stretch_scale,
                color=color,
                **kwargs_lens[i],
            )

    ax.get_xaxis().set_visible(False)
    ax.get_yaxis().set_visible(False)
    ax.autoscale(False)
    # rectangular frame
    ax.axis("scaled")

    # plot coordinate frame and scale


@export
def plot_arc(
    ax,
    tangential_stretch,
    radial_stretch,
    curvature,
    direction,
    center_x,
    center_y,
    stretch_scale=0.1,
    with_centroid=True,
    linewidth=1,
    color="k",
    dtan_dtan=0,
):
    """

    :param ax: matplotlib.axes instance
    :param tangential_stretch: float, stretch of intrinsic source in tangential direction
    :param radial_stretch: float, stretch of intrinsic source in radial direction
    :param curvature: 1/curvature radius
    :param direction: float, angle in radian
    :param center_x: center of source in image plane
    :param center_y: center of source in image plane
    :param with_centroid: plots the center of the curvature radius
    :param stretch_scale: float, relative scale of banana to the tangential and radial stretches
     (effectively intrinsic source size)
    :param linewidth: linewidth
    :param color: color
    :type color: string in matplotlib color convention
    :param dtan_dtan: tangential eigenvector differential in tangential direction (not implemented yet as illustration)
    :return:
    """
    # plot line to centroid
    center_x_spp, center_y_spp = center_deflector(
        curvature, direction, center_x, center_y
    )
    if with_centroid:
        ax.plot(
            [center_x, center_x_spp],
            [center_y, center_y_spp],
            "--",
            color=color,
            alpha=0.5,
            linewidth=linewidth,
        )
        ax.plot(
            [center_x_spp],
            [center_y_spp],
            "*",
            color=color,
            alpha=0.5,
            linewidth=linewidth,
        )

    # plot radial stretch to scale
    x_r = np.cos(direction) * radial_stretch * stretch_scale
    y_r = np.sin(direction) * radial_stretch * stretch_scale
    ax.plot(
        [center_x - x_r, center_x + x_r],
        [center_y - y_r, center_y + y_r],
        "--",
        color=color,
        linewidth=linewidth,
    )

    # compute angle of size of the tangential stretch
    r = 1.0 / curvature

    # make sure tangential stretch * stretch_scale is not larger than r * 2pi such that the full circle is only
    # plotted once
    tangential_stretch_ = min(tangential_stretch, np.pi * r / stretch_scale)
    d_phi = tangential_stretch_ * stretch_scale / r

    # linearly interpolate angle around center
    phi = np.linspace(-1, 1, 50) * d_phi + direction
    # plot points on circle
    x_curve = r * np.cos(phi) + center_x_spp
    y_curve = r * np.sin(phi) + center_y_spp
    ax.plot(x_curve, y_curve, "--", color=color, linewidth=linewidth)

    # make round circle with start point to end to close the circle
    r_c, t_c = util.points_on_circle(radius=stretch_scale, num_points=200)
    r_c = radial_stretch * r_c + r
    phi_c = t_c * tangential_stretch_ / r_c + direction
    x_c = r_c * np.cos(phi_c) + center_x_spp
    y_c = r_c * np.sin(phi_c) + center_y_spp
    ax.plot(x_c, y_c, "-", color=color, linewidth=linewidth)
    return ax

    # TODO add different colors for each quarter to identify parities


@export
def distortions(
    lensModel,
    kwargs_lens,
    num_pix=100,
    delta_pix=0.05,
    center_ra=0,
    center_dec=0,
    differential_scale=0.0001,
    smoothing_scale=None,
    **kwargs,
):
    """

    :param lensModel: LensModel instance
    :param kwargs_lens: lens model keyword argument list
    :param num_pix: number of pixels per axis
    :param delta_pix: pixel scale per axis
    :param center_ra: center of the grid
    :param center_dec: center of the grid
    :param differential_scale: scale of the finite derivative length in units of angles
    :param smoothing_scale: float or None, Gaussian FWHM of a smoothing kernel applied before plotting
    :return: matplotlib instance with different panels
    """
    kwargs_grid = sim_util.data_configure_simple(
        num_pix, delta_pix, center_ra=center_ra, center_dec=center_dec
    )
    _coords = ImageData(**kwargs_grid)
    _frame_size = num_pix * delta_pix
    ra_grid, dec_grid = _coords.pixel_coordinates

    extensions = LensModelExtensions(lensModel=lensModel)
    ra_grid1d = util.image2array(ra_grid)
    dec_grid1d = util.image2array(dec_grid)
    (
        lambda_rad,
        lambda_tan,
        orientation_angle,
        dlambda_tan_dtan,
        dlambda_tan_drad,
        dlambda_rad_drad,
        dlambda_rad_dtan,
        dphi_tan_dtan,
        dphi_tan_drad,
        dphi_rad_drad,
        dphi_rad_dtan,
    ) = extensions.radial_tangential_differentials(
        ra_grid1d,
        dec_grid1d,
        kwargs_lens=kwargs_lens,
        center_x=center_ra,
        center_y=center_dec,
        smoothing_3rd=differential_scale,
        smoothing_2nd=None,
    )

    (
        lambda_rad2d,
        lambda_tan2d,
        orientation_angle2d,
        dlambda_tan_dtan2d,
        dlambda_tan_drad2d,
        dlambda_rad_drad2d,
        dlambda_rad_dtan2d,
        dphi_tan_dtan2d,
        dphi_tan_drad2d,
        dphi_rad_drad2d,
        dphi_rad_dtan2d,
    ) = (
        util.array2image(lambda_rad),
        util.array2image(lambda_tan),
        util.array2image(orientation_angle),
        util.array2image(dlambda_tan_dtan),
        util.array2image(dlambda_tan_drad),
        util.array2image(dlambda_rad_drad),
        util.array2image(dlambda_rad_dtan),
        util.array2image(dphi_tan_dtan),
        util.array2image(dphi_tan_drad),
        util.array2image(dphi_rad_drad),
        util.array2image(dphi_rad_dtan),
    )

    if smoothing_scale is not None:
        lambda_rad2d = ndimage.gaussian_filter(
            lambda_rad2d, sigma=smoothing_scale / delta_pix
        )
        dlambda_rad_drad2d = ndimage.gaussian_filter(
            dlambda_rad_drad2d, sigma=smoothing_scale / delta_pix
        )
        lambda_tan2d = np.abs(lambda_tan2d)
        # the magnification cut is made to make a stable integral/convolution
        lambda_tan2d[lambda_tan2d > 100] = 100
        lambda_tan2d = ndimage.gaussian_filter(
            lambda_tan2d, sigma=smoothing_scale / delta_pix
        )
        # the magnification cut is made to make a stable integral/convolution
        dlambda_tan_dtan2d[dlambda_tan_dtan2d > 100] = 100
        dlambda_tan_dtan2d[dlambda_tan_dtan2d < -100] = -100
        dlambda_tan_dtan2d = ndimage.gaussian_filter(
            dlambda_tan_dtan2d, sigma=smoothing_scale / delta_pix
        )
        orientation_angle2d = ndimage.gaussian_filter(
            orientation_angle2d, sigma=smoothing_scale / delta_pix
        )
        dphi_tan_dtan2d = ndimage.gaussian_filter(
            dphi_tan_dtan2d, sigma=smoothing_scale / delta_pix
        )

    def _plot_frame(ax, frame, vmin, vmax, text_string):
        """

        :param ax: matplotlib.axis instance
        :param frame: 2d array
        :param vmin: minimum plotting scale
        :param vmax: maximum plotting scale
        :param text_string: string to describe the label
        :return:
        """
        font_size = 10
        _arrow_size = 0.02
        im = ax.matshow(
            frame, extent=[0, _frame_size, 0, _frame_size], vmin=vmin, vmax=vmax
        )
        ax.get_xaxis().set_visible(False)
        ax.get_yaxis().set_visible(False)
        ax.autoscale(False)
        divider = make_axes_locatable(ax)
        cax = divider.append_axes("right", size="5%", pad=0.05)
        cb = plt.colorbar(im, cax=cax, orientation="vertical")
        # cb.set_label(text_string, fontsize=10)
        # plot_util.scale_bar(ax, _frame_size, dist=1, text='1"', font_size=font_size)
        plot_util.text_description(
            ax,
            _frame_size,
            text=text_string,
            color="k",
            backgroundcolor="w",
            font_size=font_size,
        )
        # if 'no_arrow' not in kwargs or not kwargs['no_arrow']:
        #    plot_util.coordinate_arrows(ax, _frame_size, _coords,
        #                                color='w', arrow_size=_arrow_size,
        #                                font_size=font_size)

    f, axes = plt.subplots(3, 4, figsize=(12, 8))
    _plot_frame(
        axes[0, 0], lambda_rad2d, vmin=0.6, vmax=1.4, text_string=r"$\lambda_{rad}$"
    )
    _plot_frame(
        axes[0, 1], lambda_tan2d, vmin=-20, vmax=20, text_string=r"$\lambda_{tan}$"
    )
    _plot_frame(
        axes[0, 2],
        orientation_angle2d,
        vmin=-np.pi / 10,
        vmax=np.pi / 10,
        text_string=r"$\phi$",
    )
    _plot_frame(
        axes[0, 3],
        util.array2image(lambda_tan * lambda_rad),
        vmin=-20,
        vmax=20,
        text_string="magnification",
    )
    _plot_frame(
        axes[1, 0],
        dlambda_rad_drad2d / lambda_rad2d,
        vmin=-0.1,
        vmax=0.1,
        text_string="dlambda_rad_drad",
    )
    _plot_frame(
        axes[1, 1],
        dlambda_tan_dtan2d / lambda_tan2d,
        vmin=-20,
        vmax=20,
        text_string="dlambda_tan_dtan",
    )
    _plot_frame(
        axes[1, 2],
        dlambda_tan_drad2d / lambda_tan2d,
        vmin=-20,
        vmax=20,
        text_string="dlambda_tan_drad",
    )
    _plot_frame(
        axes[1, 3],
        dlambda_rad_dtan2d / lambda_rad2d,
        vmin=-0.1,
        vmax=0.1,
        text_string="dlambda_rad_dtan",
    )

    _plot_frame(
        axes[2, 0], dphi_rad_drad2d, vmin=-0.1, vmax=0.1, text_string="dphi_rad_drad"
    )
    _plot_frame(
        axes[2, 1],
        dphi_tan_dtan2d,
        vmin=0,
        vmax=20,
        text_string="dphi_tan_dtan: curvature radius",
    )
    _plot_frame(
        axes[2, 2], dphi_tan_drad2d, vmin=-0.1, vmax=0.1, text_string="dphi_tan_drad"
    )
    _plot_frame(
        axes[2, 3], dphi_rad_dtan2d, vmin=0, vmax=20, text_string="dphi_rad_dtan"
    )

    return f, axes


def stretch_plot(
    ax,
    lens_model,
    kwargs_lens,
    plot_grid=None,
    scale=1,
    ellipse_color="k",
    max_stretch=np.inf,
    **patch_kwargs,
):
    """Plots ellipses at each point on a grid, scaled corresponding to the local
    Jacobian eigenvalues.

    :param ax: matplotib axis instance
    :param lens_model: LensModel instance
    :param kwargs_lens: lens model keyword argument list
    :param plot_grid: pixelgrid instance at which to draw ellipses. 'None' uses default.
    :param scale: scales sizes of drawn ellipses, bigger number=larger
    :param ellipse_color: color of ellipses, defaults to black
    :param max_stretch: optional max amount to stretch ellipses which sometimes diverge
    :param patch_kwargs: additional keyword arguments for creating ellipse patch
    :return: matplotlib axis instance with figure
    """

    if plot_grid is None:
        # define default ellipse grid (20x20 spanning from -2 to 2)
        plot_grid = PixelGrid(20, 20, np.array([[1, 0], [0, 1]]) * 0.2, -2, -2)
    lme = LensModelExtensions(lens_model)
    x_grid, y_grid = plot_grid.pixel_coordinates
    x = util.image2array(x_grid)
    y = util.image2array(y_grid)
    w1, w2, v11, v12, v21, v22 = lme.hessian_eigenvectors(x, y, kwargs_lens)
    stretch_1 = np.abs(1.0 / w1)  # stretch in direction of first eigenvalue (unsorted)
    stretch_2 = np.abs(1.0 / w2)
    stretch_direction = np.arctan2(
        v12, v11
    )  # Direction of first eigenvector. Other eigenvector is orthogonal.

    for i in range(len(stretch_direction)):
        stretch_1_amount = np.minimum(stretch_1[i], max_stretch)
        stretch_2_amount = np.minimum(stretch_2[i], max_stretch)
        ell = patches.Ellipse(
            (x[i], y[i]),
            stretch_1_amount * scale / 40,  # 40 arbitrarily chosen
            stretch_2_amount * scale / 40,
            angle=stretch_direction[i] * 180 / np.pi,
            linewidth=1,
            fill=False,
            color=ellipse_color,
            **patch_kwargs,
        )
        ax.add_patch(ell)
    ax.set_xlim(np.min(x), np.max(x))
    ax.set_ylim(np.min(y), np.max(y))
    return ax


def shear_plot(
    ax,
    lens_model,
    kwargs_lens,
    plot_grid=None,
    scale=5,
    color="k",
    max_stretch=np.inf,
    **kwargs,
):
    """Plots combined internal+external shear at each point on a grid, represented by
    pseudovectors in the direction of local shear with length corresponding to shear
    magnitude.

    :param ax: matplotib axis instance
    :param lens_model: LensModel instance
    :param kwargs_lens: lens model keyword argument list
    :param plot_grid: pixelgrid instance at which to draw pseudovectors
    :param scale: scales sizes of drawn pseudovectors, smaller number=larger vectors
    :param color: color of pseudovectors, defaults to black
    :param max_stretch: optional max amount to stretch ellipses which sometimes diverge
    :param kwargs: additional plotting keyword arguments
    :return: matplotlib axis instance with figure
    """

    if plot_grid is None:
        # define default ellipse grid (20x20 spanning from -2 to 2)
        plot_grid = PixelGrid(20, 20, np.array([[1, 0], [0, 1]]) * 0.2, -2, -2)

    x_grid, y_grid = plot_grid.pixel_coordinates
    g1, g2 = lens_model.gamma(x_grid, y_grid, kwargs_lens)
    phi, shear = shear_cartesian2polar(g1, g2)
    max_stretch_array = np.ones_like(shear) * max_stretch
    shear = np.minimum(shear, max_stretch_array)
    arrow_x = shear * np.cos(phi)
    arrow_y = shear * np.sin(phi)
    ax.quiver(
        x_grid,
        y_grid,
        arrow_x,
        arrow_y,
        headaxislength=0,
        headlength=0,
        pivot="middle",
        scale=scale,
        linewidth=0.5,
        units="xy",
        width=0.02,
        headwidth=1,
        color=color,
        **kwargs,
    )
    # , headwidth=0, headlength=0)
    ax.set_xlim(np.min(x_grid), np.max(x_grid))
    ax.set_ylim(np.min(y_grid), np.max(y_grid))
    return ax<|MERGE_RESOLUTION|>--- conflicted
+++ resolved
@@ -302,37 +302,16 @@
     if name_list is None and index is None:
         name_list = _NAME_LIST
     elif name_list is None and index is not None:
-<<<<<<< HEAD
         name_list = _NAME_LIST
         for i in range(len(name_list)):
             name_list[i] = str(index+1) + name_list[i]
-=======
-        name_list = [
-            f"{index+1}A",
-            f"{index+1}B",
-            f"{index+1}C",
-            f"{index+1}D",
-            f"{index+1}E",
-            f"{index+1}F",
-            f"{index+1}G",
-            f"{index+1}H",
-            f"{index+1}I",
-            f"{index+1}J",
-            f"{index+1}K",
-        ]
->>>>>>> d1054cf2
     elif name_list is not None and index is None:
         name_list = name_list
     elif name_list is not None and index is not None:
         name_list = name_list
         for i in range(len(name_list)):
-<<<<<<< HEAD
             name_list[i] = str(index+1) + name_list[i]
-        
-=======
-            name_list[i] = str(index + 1) + name_list[i]
-
->>>>>>> d1054cf2
+    
     solver = LensEquationSolver(lens_model)
     x_center, y_center = pixel_grid.center
     delta_pix = pixel_grid.pixel_width
