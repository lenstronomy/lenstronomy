__author__ = "sibirrer"
from lenstronomy.LensModel.single_plane import SinglePlane
from lenstronomy.LensModel.LineOfSight.single_plane_los import SinglePlaneLOS
from lenstronomy.LensModel.MultiPlane.multi_plane import MultiPlane
from lenstronomy.Cosmo.lens_cosmo import LensCosmo
from lenstronomy.Util import constants as const

__all__ = ["LensModel"]


class LensModel(object):
    """Class to handle an arbitrary list of lens models.

    This is the main lenstronomy LensModel API for all other modules.
    """

<<<<<<< HEAD
    def __init__(self, lens_model_list, z_lens=None, z_source=None, lens_redshift_list=None, cosmo=None,
                 multi_plane=False, numerical_alpha_class=None, observed_convention_index=None,
                 z_source_convention=None, cosmo_interp=False, z_interp_stop=None, num_z_interp=100,
                 kwargs_interp=None, distance_ratio_sampling=False):
=======
    def __init__(
        self,
        lens_model_list,
        z_lens=None,
        z_source=None,
        lens_redshift_list=None,
        cosmo=None,
        multi_plane=False,
        numerical_alpha_class=None,
        observed_convention_index=None,
        z_source_convention=None,
        cosmo_interp=False,
        z_interp_stop=None,
        num_z_interp=100,
        kwargs_interp=None,
        kwargs_synthesis=None,
    ):
>>>>>>> 536052cd
        """

        :param lens_model_list: list of strings with lens model names
        :param z_lens: redshift of the deflector (only considered when operating in single plane mode).
         Is only needed for specific functions that require a cosmology.
        :param z_source: redshift of the source: Needed in multi_plane option only,
         not required for the core functionalities in the single plane mode.
        :param lens_redshift_list: list of deflector redshift (corresponding to the lens model list),
         only applicable in multi_plane mode.
        :param cosmo: instance of the astropy cosmology class. If not specified, uses the default cosmology.
        :param multi_plane: bool, if True, uses multi-plane mode. Default is False.
        :param numerical_alpha_class: an instance of a custom class for use in TabulatedDeflections() lens model
         (see documentation in Profiles/numerical_deflections)
        :param kwargs_interp: interpolation keyword arguments specifying the numerics.
         See description in the Interpolate() class. Only applicable for 'INTERPOL' and 'INTERPOL_SCALED' models.
        :param observed_convention_index: a list of indices, corresponding to the lens_model_list element with same
         index, where the 'center_x' and 'center_y' kwargs correspond to observed (lensed) positions, not physical
         positions. The code will compute the physical locations when performing computations
        :param z_source_convention: float, redshift of a source to define the reduced deflection angles of the lens
         models. If None, 'z_source' is used.
        :param cosmo_interp: boolean (only employed in multi-plane mode), interpolates astropy.cosmology distances for
         faster calls when accessing several lensing planes
        :param z_interp_stop: (only in multi-plane with cosmo_interp=True); maximum redshift for distance interpolation
         This number should be higher or equal the maximum of the source redshift and/or the z_source_convention
        :param num_z_interp: (only in multi-plane with cosmo_interp=True); number of redshift bins for interpolating
        distances
        :param distance_ratio_sampling: bool, if True, will use sampled
        distance ratios to update T_ij value in multi-lens plane computation.
        """
        self.lens_model_list = lens_model_list
        self.z_lens = z_lens
        self.z_source = z_source
        self._z_source_convention = z_source_convention
        self.redshift_list = lens_redshift_list

        if cosmo is None:
            from astropy.cosmology import default_cosmology

            cosmo = default_cosmology.get()
        self.cosmo = cosmo

        # Are there line-of-sight corrections?
        permitted_los_models = ["LOS", "LOS_MINIMAL"]
        los_models = [
            (i, model)
            for (i, model) in enumerate(lens_model_list)
            if model in permitted_los_models
        ]
        if len(los_models) == 0:
            los_effects = False
        elif len(los_models) == 1:
            los_effects = True
            index_los, los_model = los_models[0]
        else:
            raise ValueError(
                "You can only have one model for line-of-sight corrections."
            )

        # Multi-plane or single-plane lensing?
        self.multi_plane = multi_plane
        if multi_plane is True:
            if z_source is None:
                raise ValueError(
                    "z_source needs to be set for multi-plane lens modelling."
                )
            if los_effects is True:
<<<<<<< HEAD
                raise ValueError('LOS effects and multi-plane lensing are incompatible.')
            self.lens_model = MultiPlane(z_source, lens_model_list, lens_redshift_list, cosmo=cosmo,
                                         numerical_alpha_class=numerical_alpha_class,
                                         observed_convention_index=observed_convention_index,
                                         z_source_convention=z_source_convention, cosmo_interp=cosmo_interp,
                                         z_interp_stop=z_interp_stop, num_z_interp=num_z_interp,
                                         kwargs_interp=kwargs_interp,
                                         distance_ratio_sampling=distance_ratio_sampling)
=======
                raise ValueError(
                    "LOS effects and multi-plane lensing are incompatible."
                )
            self.lens_model = MultiPlane(
                z_source,
                lens_model_list,
                lens_redshift_list,
                cosmo=cosmo,
                numerical_alpha_class=numerical_alpha_class,
                observed_convention_index=observed_convention_index,
                z_source_convention=z_source_convention,
                cosmo_interp=cosmo_interp,
                z_interp_stop=z_interp_stop,
                num_z_interp=num_z_interp,
                kwargs_interp=kwargs_interp,
                kwargs_synthesis=kwargs_synthesis,
            )
>>>>>>> 536052cd
        else:
            if los_effects is True:
                self.lens_model = SinglePlaneLOS(
                    lens_model_list,
                    index_los=index_los,
                    numerical_alpha_class=numerical_alpha_class,
                    lens_redshift_list=lens_redshift_list,
                    z_source_convention=z_source_convention,
                    kwargs_interp=kwargs_interp,
                    kwargs_synthesis=kwargs_synthesis,
                )
            else:
                self.lens_model = SinglePlane(
                    lens_model_list,
                    numerical_alpha_class=numerical_alpha_class,
                    lens_redshift_list=lens_redshift_list,
                    z_source_convention=z_source_convention,
                    kwargs_interp=kwargs_interp,
                    kwargs_synthesis=kwargs_synthesis,
                )

        if z_lens is not None and z_source is not None:
            self._lensCosmo = LensCosmo(z_lens, z_source, cosmo=cosmo)

    def ray_shooting(self, x, y, kwargs, k=None):
        """Maps image to source position (inverse deflection)

        :param x: x-position (preferentially arcsec)
        :type x: numpy array
        :param y: y-position (preferentially arcsec)
        :type y: numpy array
        :param kwargs: list of keyword arguments of lens model parameters matching the
            lens model classes
        :param k: only evaluate the k-th lens model
        :return: source plane positions corresponding to (x, y) in the image plane
        """
        return self.lens_model.ray_shooting(x, y, kwargs, k=k)

    def fermat_potential(
        self, x_image, y_image, kwargs_lens, x_source=None, y_source=None
    ):
        """Fermat potential (negative sign means earlier arrival time) for Multi-plane
        lensing, it computes the effective Fermat potential (derived from the arrival
        time and subtracted off the time-delay distance for the given cosmology). The
        units are given in arcsecond square.

        :param x_image: image position
        :param y_image: image position
        :param x_source: source position
        :param y_source: source position
        :param kwargs_lens: list of keyword arguments of lens model parameters matching
            the lens model classes
        :return: fermat potential in arcsec**2 without geometry term (second part of Eqn
            1 in Suyu et al. 2013) as a list
        """
        if hasattr(self.lens_model, "fermat_potential"):
            return self.lens_model.fermat_potential(
                x_image, y_image, kwargs_lens, x_source, y_source
            )
        elif hasattr(self.lens_model, "arrival_time") and hasattr(self, "_lensCosmo"):
            dt = self.lens_model.arrival_time(x_image, y_image, kwargs_lens)
            fermat_pot_eff = (
                dt
                * const.c
                / self._lensCosmo.ddt
                / const.Mpc
                * const.day_s
                / const.arcsec**2
            )
            return fermat_pot_eff
        else:
            raise ValueError(
                "In multi-plane lensing you need to provide a specific z_lens and z_source for which the "
                "effective Fermat potential is evaluated"
            )

    def arrival_time(
        self, x_image, y_image, kwargs_lens, kappa_ext=0, x_source=None, y_source=None
    ):
        """Arrival time of images relative to a straight line without lensing. Negative
        values correspond to images arriving earlier, and positive signs correspond to
        images arriving later.

        :param x_image: image position
        :param y_image: image position
        :param kwargs_lens: lens model parameter keyword argument list
        :param kappa_ext: external convergence contribution not accounted in the lens
            model that leads to the same observables in position and relative fluxes but
            rescales the time delays
        :param x_source: source position (optional), otherwise computed with ray-tracing
        :param y_source: source position (optional), otherwise computed with ray-tracing
        :return: arrival time of image positions in units of days
        """
        if hasattr(self.lens_model, "arrival_time"):
            arrival_time = self.lens_model.arrival_time(x_image, y_image, kwargs_lens)
        else:
            fermat_pot = self.lens_model.fermat_potential(
                x_image, y_image, kwargs_lens, x_source=x_source, y_source=y_source
            )
            if not hasattr(self, "_lensCosmo"):
                raise ValueError(
                    "LensModel class was not initialized with lens and source redshifts!"
                )
            arrival_time = self._lensCosmo.time_delay_units(fermat_pot)
        arrival_time *= 1 - kappa_ext
        return arrival_time

    def potential(self, x, y, kwargs, k=None):
        """Lensing potential.

        :param x: x-position (preferentially arcsec)
        :type x: numpy array
        :param y: y-position (preferentially arcsec)
        :type y: numpy array
        :param kwargs: list of keyword arguments of lens model parameters matching the
            lens model classes
        :param k: only evaluate the k-th lens model
        :return: lensing potential in units of arcsec^2
        """
        return self.lens_model.potential(x, y, kwargs, k=k)

    def alpha(self, x, y, kwargs, k=None, diff=None):
        """Deflection angles.

        :param x: x-position (preferentially arcsec)
        :type x: numpy array
        :param y: y-position (preferentially arcsec)
        :type y: numpy array
        :param kwargs: list of keyword arguments of lens model parameters matching the
            lens model classes
        :param k: only evaluate the k-th lens model
        :param diff: None or float. If set, computes the deflection as a finite
            numerical differential of the lensing potential. This differential is only
            applicable in the single lensing plane where the form of the lensing
            potential is analytically known
        :return: deflection angles in units of arcsec
        """
        if diff is None:
            return self.lens_model.alpha(x, y, kwargs, k=k)
        elif self.multi_plane is False:
            return self._deflection_differential(x, y, kwargs, k=k, diff=diff)
        else:
            raise ValueError(
                "numerical differentiation of lensing potential is not available in the multi-plane "
                "setting as analytical form of lensing potential is not available."
            )

    def hessian(self, x, y, kwargs, k=None, diff=None, diff_method="square"):
        """Hessian matrix.

        :param x: x-position (preferentially arcsec)
        :type x: numpy array
        :param y: y-position (preferentially arcsec)
        :type y: numpy array
        :param kwargs: list of keyword arguments of lens model parameters matching the
            lens model classes
        :param k: only evaluate the k-th lens model
        :param diff: float, scale over which the finite numerical differential is
            computed. If None, then using the exact (if available) differentials.
        :param diff_method: string, 'square' or 'cross', indicating whether finite
            differentials are computed from a cross or a square of points around (x, y)
        :return: f_xx, f_xy, f_yx, f_yy components
        """
        if diff is None:
            return self.lens_model.hessian(x, y, kwargs, k=k)
        elif diff_method == "square":
            return self._hessian_differential_square(x, y, kwargs, k=k, diff=diff)
        elif diff_method == "cross":
            return self._hessian_differential_cross(x, y, kwargs, k=k, diff=diff)
        else:
            raise ValueError(
                'diff_method %s not supported. Chose among "square" or "cross".'
                % diff_method
            )

    def kappa(self, x, y, kwargs, k=None, diff=None, diff_method="square"):
        """Lensing convergence k = 1/2 laplacian(phi)

        :param x: x-position (preferentially arcsec)
        :type x: numpy array
        :param y: y-position (preferentially arcsec)
        :type y: numpy array
        :param kwargs: list of keyword arguments of lens model parameters matching the
            lens model classes
        :param k: only evaluate the k-th lens model
        :param diff: float, scale over which the finite numerical differential is
            computed. If None, then using the exact (if available) differentials.
        :param diff_method: string, 'square' or 'cross', indicating whether finite
            differentials are computed from a cross or a square of points around (x, y)
        :return: lensing convergence
        """

        f_xx, f_xy, f_yx, f_yy = self.hessian(
            x, y, kwargs, k=k, diff=diff, diff_method=diff_method
        )
        kappa = 1.0 / 2 * (f_xx + f_yy)
        return kappa

    def curl(self, x, y, kwargs, k=None, diff=None, diff_method="square"):
        """
        curl computation F_xy - F_yx

        :param x: x-position (preferentially arcsec)
        :type x: numpy array
        :param y: y-position (preferentially arcsec)
        :type y: numpy array
        :param kwargs: list of keyword arguments of lens model parameters matching the lens model classes
        :param k: only evaluate the k-th lens model
        :param diff: float, scale over which the finite numerical differential is computed. If None, then using the
         exact (if available) differentials.
        :param diff_method: string, 'square' or 'cross', indicating whether finite differentials are computed from a
         cross or a square of points around (x, y)
        :return: curl at position (x, y)
        """
        f_xx, f_xy, f_yx, f_yy = self.hessian(
            x, y, kwargs, k=k, diff=diff, diff_method=diff_method
        )
        return f_xy - f_yx

    def gamma(self, x, y, kwargs, k=None, diff=None, diff_method="square"):
        """
        shear computation
        g1 = 1/2(d^2phi/dx^2 - d^2phi/dy^2)
        g2 = d^2phi/dxdy

        :param x: x-position (preferentially arcsec)
        :type x: numpy array
        :param y: y-position (preferentially arcsec)
        :type y: numpy array
        :param kwargs: list of keyword arguments of lens model parameters matching the lens model classes
        :param k: only evaluate the k-th lens model
        :param diff: float, scale over which the finite numerical differential is computed. If None, then using the
         exact (if available) differentials.
        :param diff_method: string, 'square' or 'cross', indicating whether finite differentials are computed from a
         cross or a square of points around (x, y)
        :return: gamma1, gamma2
        """

        f_xx, f_xy, f_yx, f_yy = self.hessian(
            x, y, kwargs, k=k, diff=diff, diff_method=diff_method
        )
        gamma1 = 1.0 / 2 * (f_xx - f_yy)
        gamma2 = f_xy
        return gamma1, gamma2

    def magnification(self, x, y, kwargs, k=None, diff=None, diff_method="square"):
        """magnification.

        mag = 1/det(A)
        A = 1 - d^2phi/d_ij

        :param x: x-position (preferentially arcsec)
        :type x: numpy array
        :param y: y-position (preferentially arcsec)
        :type y: numpy array
        :param kwargs: list of keyword arguments of lens model parameters matching the lens model classes
        :param k: only evaluate the k-th lens model
        :param diff: float, scale over which the finite numerical differential is computed. If None, then using the
         exact (if available) differentials.
        :param diff_method: string, 'square' or 'cross', indicating whether finite differentials are computed from a
         cross or a square of points around (x, y)
        :return: magnification
        """

        f_xx, f_xy, f_yx, f_yy = self.hessian(
            x, y, kwargs, k=k, diff=diff, diff_method=diff_method
        )
        det_A = (1 - f_xx) * (1 - f_yy) - f_xy * f_yx
        return 1.0 / det_A  # attention, if dividing by zero

    def flexion(self, x, y, kwargs, k=None, diff=0.000001, hessian_diff=True):
        """Third derivatives (flexion)

        :param x: x-position (preferentially arcsec)
        :type x: numpy array
        :param y: y-position (preferentially arcsec)
        :type y: numpy array
        :param kwargs: list of keyword arguments of lens model parameters matching the
            lens model classes
        :param k: int or None, if set, only evaluates the differential from one model
            component
        :param diff: numerical differential length of Flexion
        :param hessian_diff: boolean, if true also computes the numerical differential
            length of Hessian (optional)
        :return: f_xxx, f_xxy, f_xyy, f_yyy
        """
        if hessian_diff is not True:
            hessian_diff = None
        f_xx_dx, f_xy_dx, f_yx_dx, f_yy_dx = self.hessian(
            x + diff / 2, y, kwargs, k=k, diff=hessian_diff
        )
        f_xx_dy, f_xy_dy, f_yx_dy, f_yy_dy = self.hessian(
            x, y + diff / 2, kwargs, k=k, diff=hessian_diff
        )

        f_xx_dx_, f_xy_dx_, f_yx_dx_, f_yy_dx_ = self.hessian(
            x - diff / 2, y, kwargs, k=k, diff=hessian_diff
        )
        f_xx_dy_, f_xy_dy_, f_yx_dy_, f_yy_dy_ = self.hessian(
            x, y - diff / 2, kwargs, k=k, diff=hessian_diff
        )

        f_xxx = (f_xx_dx - f_xx_dx_) / diff
        f_xxy = (f_xx_dy - f_xx_dy_) / diff
        f_xyy = (f_xy_dy - f_xy_dy_) / diff
        f_yyy = (f_yy_dy - f_yy_dy_) / diff
        return f_xxx, f_xxy, f_xyy, f_yyy

    def set_static(self, kwargs):
        """Set this instance to a static lens model. This can improve the speed in
        evaluating lensing quantities at different positions but must not be used with
        different lens model parameters!

        :param kwargs: lens model keyword argument list
        :return: kwargs_updated (in case of image position convention in multiplane
            lensing this is changed)
        """
        return self.lens_model.set_static(kwargs)

    def set_dynamic(self):
        """Deletes cache for static setting and makes sure the observed convention in
        the position of lensing profiles in the multi-plane setting is enabled. Dynamic
        is the default setting of this class enabling an accurate computation of lensing
        quantities with different parameters in the lensing profiles.

        :return: None
        """
        self.lens_model.set_dynamic()

    def _deflection_differential(self, x, y, kwargs, k=None, diff=0.00001):
        """

        :param x: x-coordinate
        :param y: y-coordinate
        :param kwargs: keyword argument list
        :param k: int or None, if set, only evaluates the differential from one model component
        :param diff: finite differential length
        :return: f_x, f_y
        """
        phi_dx = self.lens_model.potential(x + diff / 2, y, kwargs=kwargs, k=k)
        phi_dy = self.lens_model.potential(x, y + diff / 2, kwargs=kwargs, k=k)
        phi_dx_ = self.lens_model.potential(x - diff / 2, y, kwargs=kwargs, k=k)
        phi_dy_ = self.lens_model.potential(x, y - diff / 2, kwargs=kwargs, k=k)
        f_x = (phi_dx - phi_dx_) / diff
        f_y = (phi_dy - phi_dy_) / diff
        return f_x, f_y

    def _hessian_differential_cross(self, x, y, kwargs, k=None, diff=0.00001):
        """Computes the numerical differentials over a finite range for f_xx, f_yy, f_xy
        from f_x and f_y The differentials are computed along the cross centered at (x,
        y).

        :param x: x-coordinate
        :param y: y-coordinate
        :param kwargs: lens model keyword argument list
        :param k: int, list of bools or None, indicating a subset of lens models to be
            evaluated
        :param diff: float, scale of the finite differential (diff/2 in each direction
            used to compute the differential
        :return: f_xx, f_xy, f_yx, f_yy
        """
        alpha_ra_dx, alpha_dec_dx = self.alpha(x + diff / 2, y, kwargs, k=k)
        alpha_ra_dy, alpha_dec_dy = self.alpha(x, y + diff / 2, kwargs, k=k)

        alpha_ra_dx_, alpha_dec_dx_ = self.alpha(x - diff / 2, y, kwargs, k=k)
        alpha_ra_dy_, alpha_dec_dy_ = self.alpha(x, y - diff / 2, kwargs, k=k)

        dalpha_rara = (alpha_ra_dx - alpha_ra_dx_) / diff
        dalpha_radec = (alpha_ra_dy - alpha_ra_dy_) / diff
        dalpha_decra = (alpha_dec_dx - alpha_dec_dx_) / diff
        dalpha_decdec = (alpha_dec_dy - alpha_dec_dy_) / diff

        f_xx = dalpha_rara
        f_yy = dalpha_decdec
        f_xy = dalpha_radec
        f_yx = dalpha_decra
        return f_xx, f_xy, f_yx, f_yy

    def _hessian_differential_square(self, x, y, kwargs, k=None, diff=0.00001):
        """Computes the numerical differentials over a finite range for f_xx, f_yy, f_xy
        from f_x and f_y The differentials are computed on the square around (x, y).
        This minimizes curl.

        :param x: x-coordinate
        :param y: y-coordinate
        :param kwargs: lens model keyword argument list
        :param k: int, list of booleans or None, indicating a subset of lens models to
            be evaluated
        :param diff: float, scale of the finite differential (diff/2 in each direction
            used to compute the differential
        :return: f_xx, f_xy, f_yx, f_yy
        """
        alpha_ra_pp, alpha_dec_pp = self.alpha(x + diff / 2, y + diff / 2, kwargs, k=k)
        alpha_ra_pn, alpha_dec_pn = self.alpha(x + diff / 2, y - diff / 2, kwargs, k=k)

        alpha_ra_np, alpha_dec_np = self.alpha(x - diff / 2, y + diff / 2, kwargs, k=k)
        alpha_ra_nn, alpha_dec_nn = self.alpha(x - diff / 2, y - diff / 2, kwargs, k=k)

        f_xx = (alpha_ra_pp - alpha_ra_np + alpha_ra_pn - alpha_ra_nn) / diff / 2
        f_xy = (alpha_ra_pp - alpha_ra_pn + alpha_ra_np - alpha_ra_nn) / diff / 2
        f_yx = (alpha_dec_pp - alpha_dec_np + alpha_dec_pn - alpha_dec_nn) / diff / 2
        f_yy = (alpha_dec_pp - alpha_dec_pn + alpha_dec_np - alpha_dec_nn) / diff / 2

        return f_xx, f_xy, f_yx, f_yy

    def hessian_z1z2(self, z1, z2, theta_x, theta_y, kwargs_lens, diff=0.00000001):
        """Computes Hessian matrix when Observed at z1 with rays going to z2 with z1 <
        z2 for multi_plane.

        :param z1: Observer redshift
        :param z2: source redshift
        :param theta_x: angular position and direction of the ray
        :param theta_y: angular position and direction of the ray
        :param kwargs_lens: list of keyword arguments of lens model parameters matching
            the lens model classes
        :param diff: numerical differential step (float)
        :return: f_xx, f_xy, f_yx, f_yy
        """
        if self.multi_plane is False:
            raise ValueError("Hessian z1z2 need to be compute in multi-plane mode")
        if z1 >= z2:
            raise ValueError("z1 needs to be smaller than z2")

        f_xx, f_xy, f_yx, f_yy = self.lens_model.hessian_z1z2(
            z1, z2, theta_x, theta_y, kwargs_lens, diff=diff
        )

        return f_xx, f_xy, f_yx, f_yy<|MERGE_RESOLUTION|>--- conflicted
+++ resolved
@@ -14,12 +14,6 @@
     This is the main lenstronomy LensModel API for all other modules.
     """
 
-<<<<<<< HEAD
-    def __init__(self, lens_model_list, z_lens=None, z_source=None, lens_redshift_list=None, cosmo=None,
-                 multi_plane=False, numerical_alpha_class=None, observed_convention_index=None,
-                 z_source_convention=None, cosmo_interp=False, z_interp_stop=None, num_z_interp=100,
-                 kwargs_interp=None, distance_ratio_sampling=False):
-=======
     def __init__(
         self,
         lens_model_list,
@@ -36,8 +30,8 @@
         num_z_interp=100,
         kwargs_interp=None,
         kwargs_synthesis=None,
+        distance_ratio_sampling=False
     ):
->>>>>>> 536052cd
         """
 
         :param lens_model_list: list of strings with lens model names
@@ -104,16 +98,6 @@
                     "z_source needs to be set for multi-plane lens modelling."
                 )
             if los_effects is True:
-<<<<<<< HEAD
-                raise ValueError('LOS effects and multi-plane lensing are incompatible.')
-            self.lens_model = MultiPlane(z_source, lens_model_list, lens_redshift_list, cosmo=cosmo,
-                                         numerical_alpha_class=numerical_alpha_class,
-                                         observed_convention_index=observed_convention_index,
-                                         z_source_convention=z_source_convention, cosmo_interp=cosmo_interp,
-                                         z_interp_stop=z_interp_stop, num_z_interp=num_z_interp,
-                                         kwargs_interp=kwargs_interp,
-                                         distance_ratio_sampling=distance_ratio_sampling)
-=======
                 raise ValueError(
                     "LOS effects and multi-plane lensing are incompatible."
                 )
@@ -130,8 +114,8 @@
                 num_z_interp=num_z_interp,
                 kwargs_interp=kwargs_interp,
                 kwargs_synthesis=kwargs_synthesis,
-            )
->>>>>>> 536052cd
+                distance_ratio_sampling=distance_ratio_sampling,
+            )
         else:
             if los_effects is True:
                 self.lens_model = SinglePlaneLOS(
