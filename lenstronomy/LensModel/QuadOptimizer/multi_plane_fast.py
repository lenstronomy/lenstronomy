__author__ = "dgilman"

from lenstronomy.LensModel.lens_model import LensModel
import numpy as np


class MultiplaneFast(object):
    """This class accelerates ray tracing computations in multi plane lensing for
    quadruple image lenses by only computing the deflection from objects in front of the
    main deflector at z_lens one time.

    The first ray tracing computation through the foreground is saved and re-used, but
    it will always have the same shape as the initial x_image, y_image arrays.
    """

    def __init__(
        self,
        x_image,
        y_image,
        z_lens,
        z_source,
        lens_model_list,
        redshift_list,
        astropy_instance,
        param_class,
        foreground_rays,
        tol_source=1e-5,
        numerical_alpha_class=None,
    ):
        """

        :param x_image: x_image to fit
        :param y_image: y_image to fit
        :param z_lens: lens redshift
        :param z_source: source redshift
        :param lens_model_list: list of lens models
        :param redshift_list: list of lens redshifts
        :param astropy_instance: instance of astropy to pass to lens model
        :param param_class: an instance of ParamClass (see documentation in QuadOptimmizer.param_manager)
        :param foreground_rays: (optional) pre-computed foreground rays from a previous iteration, if they are not specified
         they will be re-computed
        :param tol_source: source plane chi^2 sigma
        :param numerical_alpha_class: class for computing numerically tabulated deflection angles
        """

        self.lensModel = LensModel(
            lens_model_list,
            z_lens,
            z_source,
            redshift_list,
            astropy_instance,
            multi_plane=True,
            numerical_alpha_class=numerical_alpha_class,
        )

        lensmodel_list_to_vary = lens_model_list[0 : param_class.to_vary_index]
        redshift_list_to_vary = redshift_list[0 : param_class.to_vary_index]
        lensmodel_list_fixed = lens_model_list[param_class.to_vary_index :]
        redshift_list_fixed = redshift_list[param_class.to_vary_index :]

        self.lens_model_to_vary = LensModel(
            lensmodel_list_to_vary,
            z_lens,
            z_source,
            redshift_list_to_vary,
            cosmo=astropy_instance,
            multi_plane=True,
            numerical_alpha_class=numerical_alpha_class,
        )

        self.lens_model_fixed = LensModel(
            lensmodel_list_fixed,
            z_lens,
            z_source,
            redshift_list_fixed,
            cosmo=astropy_instance,
            multi_plane=True,
            numerical_alpha_class=numerical_alpha_class,
        )

        self._z_lens = z_lens
        self._z_source = z_source
        self._x_image = x_image
        self._y_image = y_image
        self._param_class = param_class
        self._tol_source = tol_source
        self._foreground_rays = foreground_rays

    def ray_shooting_fast(self, x_image, y_image, kwargs_lens):
        """Performs a ray tracing computation through observed coordinates on the sky
        (self._x_image, self._y_image) to the source plane, returning the final
        coordinates of each ray on the source plane.

        :param args_lens: An array of parameters being optimized. The array is computed
            from a set of key word arguments by an instance of ParamClass (see
            documentation in QuadOptimizer.param_manager)
        :return: the xy coordinate of each ray traced back to the source plane
        """
        index = self._param_class.to_vary_index
        # these do not depend on kwargs_lens_array
        x, y, alpha_x, alpha_y = self._ray_shooting_fast_foreground()
        # evaluate main deflector deflection angles

        (
            x,
            y,
            alpha_x,
            alpha_y,
        ) = self.lens_model_to_vary.lens_model.ray_shooting_partial_comoving(
            x,
            y,
            alpha_x,
            alpha_y,
            self._z_lens,
            self._z_lens,
            kwargs_lens[0:index],
            include_z_start=True,
        )
        # ray trace through background halos
<<<<<<< HEAD
        x, y, _, _ = self.lens_model_fixed.lens_model.ray_shooting_partial(
=======
        kwargs_lens = kw[index:]
        x, y, _, _ = self.lens_model_fixed.lens_model.ray_shooting_partial_comoving(
>>>>>>> 36ce1bdb
            x,
            y,
            alpha_x,
            alpha_y,
            self._z_lens,
            self._z_source,
            kwargs_lens[index:],
            check_convention=False,
        )
        beta_x, beta_y = self.lens_model_fixed.lens_model.co_moving2angle_source(x, y)
        return beta_x, beta_y

    def _ray_shooting_fast_foreground(self):
        """Does the ray tracing through the foreground halos only once."""

        if self._foreground_rays is None:
            # These do not depend on the kwargs being optimized for
            kw = self._param_class.kwargs_lens
            index = self._param_class.to_vary_index
            kwargs_lens = kw[index:]

            x0, y0 = np.zeros_like(self._x_image), np.zeros_like(self._y_image)

            (
                x,
                y,
                alpha_x,
                alpha_y,
            ) = self.lens_model_fixed.lens_model.ray_shooting_partial_comoving(
                x0,
                y0,
                self._x_image,
                self._y_image,
                z_start=0.0,
                z_stop=self._z_lens,
                kwargs_lens=kwargs_lens,
            )

            self._foreground_rays = (x, y, alpha_x, alpha_y)

        return (
            self._foreground_rays[0],
            self._foreground_rays[1],
            self._foreground_rays[2],
            self._foreground_rays[3],
        )<|MERGE_RESOLUTION|>--- conflicted
+++ resolved
@@ -117,12 +117,9 @@
             include_z_start=True,
         )
         # ray trace through background halos
-<<<<<<< HEAD
-        x, y, _, _ = self.lens_model_fixed.lens_model.ray_shooting_partial(
-=======
+
         kwargs_lens = kw[index:]
         x, y, _, _ = self.lens_model_fixed.lens_model.ray_shooting_partial_comoving(
->>>>>>> 36ce1bdb
             x,
             y,
             alpha_x,
