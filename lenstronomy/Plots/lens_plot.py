--- conflicted
+++ resolved
@@ -305,24 +305,14 @@
     elif name_list is None and index is not None:
         name_list = _NAME_LIST
         for i in range(len(name_list)):
-<<<<<<< HEAD
             Name_list.append(str(index+1)+name_list[i])
-=======
-            name_list[i] = str(index + 1) + name_list[i]
->>>>>>> c3dc050d
     elif name_list is not None and index is None:
         name_list = name_list
     elif name_list is not None and index is not None:
         name_list = name_list
         for i in range(len(name_list)):
-<<<<<<< HEAD
             Name_list.append(str(index+1)+name_list[i])
 
-    
-=======
-            name_list[i] = str(index + 1) + name_list[i]
-
->>>>>>> c3dc050d
     solver = LensEquationSolver(lens_model)
     x_center, y_center = pixel_grid.center
     delta_pix = pixel_grid.pixel_width
