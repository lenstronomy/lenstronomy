from lenstronomy.Workflow.psf_fitting import PsfFitting
from lenstronomy.Workflow.alignment_matching import AlignmentFitting
from lenstronomy.Workflow.flux_calibration import FluxCalibration
from lenstronomy.ImSim.MultiBand.single_band_multi_model import SingleBandMultiModel
from lenstronomy.Workflow.multi_band_manager import MultiBandUpdateManager
from lenstronomy.Sampling.likelihood import LikelihoodModule
from lenstronomy.Sampling.sampler import Sampler
from lenstronomy.Sampling.Samplers.multinest_sampler import MultiNestSampler
from lenstronomy.Sampling.Samplers.polychord_sampler import DyPolyChordSampler
from lenstronomy.Sampling.Samplers.dynesty_sampler import DynestySampler
from lenstronomy.Sampling.Samplers.nautilus_sampler import NautilusSampler
from lenstronomy.Sampling.Samplers.cobaya_sampler import CobayaSampler
import numpy as np
import lenstronomy.Util.analysis_util as analysis_util

__all__ = ["FittingSequence"]


class FittingSequence(object):
    """Class to define a sequence of fitting applied, inherit the Fitting class this is
    a Workflow manager that allows to update model configurations before executing
    another step in the modelling The user can take this module as an example of how to
    create their own workflows or build their own around the FittingSequence."""

    def __init__(
        self,
        kwargs_data_joint,
        kwargs_model,
        kwargs_constraints,
        kwargs_likelihood,
        kwargs_params,
        mpi=False,
        verbose=True,
    ):
        """

        :param kwargs_data_joint: keyword argument specifying the data according to LikelihoodModule
        :param kwargs_model: keyword arguments to describe all model components used in
         class_creator.create_class_instances()
        :param kwargs_constraints: keyword arguments of the Param() class to handle parameter constraints during the
         sampling (except upper and lower limits and sampling input mean and width)
        :param kwargs_likelihood: keyword arguments of the Likelihood() class to handle parameters and settings of the
         likelihood
        :param kwargs_params: setting of the sampling bounds and initial guess mean and spread.
         The argument is organized as:
         'lens_model': [kwargs_init, kwargs_sigma, kwargs_fixed, kwargs_lower, kwargs_upper]
         'source_model': [kwargs_init, kwargs_sigma, kwargs_fixed, kwargs_lower, kwargs_upper]
         'lens_light_model': [kwargs_init, kwargs_sigma, kwargs_fixed, kwargs_lower, kwargs_upper]
         'point_source_model': [kwargs_init, kwargs_sigma, kwargs_fixed, kwargs_lower, kwargs_upper]
         'extinction_model': [kwargs_init, kwargs_sigma, kwargs_fixed, kwargs_lower, kwargs_upper]
         'special': [kwargs_init, kwargs_sigma, kwargs_fixed, kwargs_lower, kwargs_upper]
         'tracer_source_model': [kwargs_init, kwargs_sigma, kwargs_fixed, kwargs_lower, kwargs_upper]
        :param mpi: MPI option (bool), if True, will launch an MPI Pool job for the steps in the fitting sequence where
         possible
        :param verbose: bool, if True prints temporary results and indicators of the fitting process
        """
        self.kwargs_data_joint = kwargs_data_joint
        self.multi_band_list = kwargs_data_joint.get("multi_band_list", [])
        self.multi_band_type = kwargs_data_joint.get("multi_band_type", "single-band")
        self._verbose = verbose
        self._mpi = mpi
        self._updateManager = MultiBandUpdateManager(
            kwargs_model,
            kwargs_constraints,
            kwargs_likelihood,
            kwargs_params,
            num_bands=len(self.multi_band_list),
        )
        self._mcmc_init_samples = None

    @property
    def kwargs_fixed(self):
        """Returns the updated kwargs_fixed from the update manager.

        :return: list of fixed kwargs, see UpdateManager()
        """
        return self._updateManager.fixed_kwargs

    def fit_sequence(self, fitting_list):
        """

        :param fitting_list: list of [['string', {kwargs}], ..] with 'string being the specific fitting option and
         kwargs being the arguments passed to this option
        :return: fitting results
        """
        chain_list = []
        for i, fitting in enumerate(fitting_list):
            fitting_type = fitting[0]
            kwargs = fitting[1]

            if fitting_type == "restart":
                self._updateManager.set_init_state()

            elif fitting_type == "update_settings":
                self.update_settings(**kwargs)

            elif fitting_type == "set_param_value":
                self.set_param_value(**kwargs)

            elif fitting_type == "fix_not_computed":
                self.fix_not_computed(**kwargs)

            elif fitting_type == "psf_iteration":
                self.psf_iteration(**kwargs)

            elif fitting_type == "align_images":
                self.align_images(**kwargs)

            elif fitting_type == "calibrate_images":
                self.flux_calibration(**kwargs)

            elif fitting_type == "PSO":
                kwargs_result, chain, param = self.pso(**kwargs)
                self._updateManager.update_param_state(**kwargs_result)
                chain_list.append([self.fitting_type, chain, param])

            elif fitting_type == "SIMPLEX":
                kwargs_result = self.simplex(**kwargs)
                self._updateManager.update_param_state(**kwargs_result)
                chain_list.append([self.fitting_type, kwargs_result])

<<<<<<< HEAD
            # NH: here and below I've changed the names to be as the packages are typeset
            # rather than in all-caps. this will result in some backwards incompatibility

            # furthermore the samplers are sorted by type and then alphabetically

            elif fitting_type == 'MCMC' or fitting_type == 'emcee' or fitting_type == 'zeus':
                if fitting_type == 'MCMC':
                    print('MCMC selected. Sampling with default option (emcee).')
                if 'init_samples' not in kwargs:
                    kwargs['init_samples'] = self._mcmc_init_samples
                elif kwargs['init_samples'] is None:
                    kwargs['init_samples'] = self._mcmc_init_samples
                mcmc_output = self.mcmc(**kwargs, sampler_type=fitting_type)
=======
            elif fitting_type == "MCMC":
                if "init_samples" not in kwargs:
                    kwargs["init_samples"] = self._mcmc_init_samples
                elif kwargs["init_samples"] is None:
                    kwargs["init_samples"] = self._mcmc_init_samples
                mcmc_output = self.mcmc(**kwargs)
>>>>>>> 47154237
                kwargs_result = self._result_from_mcmc(mcmc_output)
                self._updateManager.update_param_state(**kwargs_result)
                chain_list.append(mcmc_output)

<<<<<<< HEAD
            elif fitting_type == 'Cobaya':
                print('Using the Metropolis--Hastings MCMC sampler in Cobaya.')
=======
            elif fitting_type == "Nautilus":
                # do importance nested sampling with Nautilus
                nautilus = NautilusSampler(
                    likelihood_module=self.likelihoodModule, mpi=self._mpi, **kwargs
                )
                points, log_w, log_l, log_z = nautilus.run(**kwargs)
                chain_list.append([points, log_w, log_l, log_z])
                if kwargs.get("verbose", False):
                    print(len(points), "number of points sampled")
                kwargs_result = self.best_fit_from_samples(points, log_l)
                self._updateManager.update_param_state(**kwargs_result)

            elif fitting_type == "nested_sampling":
                ns_output = self.nested_sampling(**kwargs)
                chain_list.append(ns_output)

            elif fitting_type == "metropolis_hastings":
                print("Using the Metropolis--Hastings MCMC sampler in Cobaya.")

>>>>>>> 47154237
                param_class = self.param_class
                kwargs_temp = self._updateManager.parameter_state
                mean_start = param_class.kwargs2args(**kwargs_temp)
                kwargs_sigma = self._updateManager.sigma_kwargs
                sigma_start = np.array(param_class.kwargs2args(**kwargs_sigma))
                # pass the likelihood and starting info to the sampler
                sampler = CobayaSampler(self.likelihoodModule, mean_start, sigma_start)
                # run the sampler
                updated_info, sampler_type, best_fit_values = sampler.run(**kwargs)
                # change the best-fit values returned by cobaya into lenstronomy kwargs format
<<<<<<< HEAD
                best_fit_kwargs = self.param_class.args2kwargs(best_fit_values, bijective=True)
=======
                best_fit_kwargs = self.param_class.args2kwargs(
                    best_fit_values, bijective=True
                )

>>>>>>> 47154237
                # collect the products
                mh_output = [updated_info, sampler_type, best_fit_kwargs]
                # append the products to the chain list
                chain_list.append(mh_output)

            elif fitting_type == 'dynesty' or fitting_type == 'dyPolyChord' or fitting_type == 'MultiNest':
                ns_output = self.nested_sampling(**kwargs, sampler_type=fitting_type)
                chain_list.append(ns_output)

            elif self.fitting_type == 'Nautilus':
                # do importance nested sampling with Nautilus
                nautilus = Nautilus(likelihood_module=self.likelihoodModule)
                points, log_w, log_l, log_z = nautilus.nautilus_sampling(mpi=self._mpi, **kwargs)
                chain_list.append([points, log_w, log_l, log_z])
                if kwargs.get('verbose', False):
                    print(len(points), 'number of points sampled')
                if not kwargs.get('one_step', False):  # this is only for testing purposes
                    kwargs_result = self.best_fit_from_samples(points, log_l)
                    self._updateManager.update_param_state(**kwargs_result)

            else:
<<<<<<< HEAD
                raise ValueError("fitting_sequence {} is not supported. Please use: 'PSO', 'SIMPLEX', "
                                 "'MCMC' or 'emcee', 'zeus', 'Cobaya', "
                                 "'dynesty', 'dyPolyChord',  'Multinest', 'Nautilus, '"
                                 "'psf_iteration', 'restart', 'update_settings', 'calibrate_images' or "
                                 "'align_images'".format(self.fitting_type))
=======
                raise ValueError(
                    "fitting_sequence {} is not supported. Please use: 'PSO', 'SIMPLEX', 'MCMC', 'metropolis_hastings', "
                    "'Nautilus', 'nested_sampling', 'psf_iteration', 'restart', 'update_settings', 'calibrate_images' or "
                    "'align_images'".format(fitting_type)
                )
>>>>>>> 47154237
        return chain_list

    def best_fit(self, bijective=False):
        """

        :param bijective: bool, if True, the mapping of image2source_plane and the mass_scaling parameterisation are inverted. If you do not use those options, there is no effect.
        :return: best fit model of the current state of the FittingSequence class
        """

        return self._updateManager.best_fit(bijective=bijective)

    def update_state(self, kwargs_update):
        """Updates current best fit state to the input model keywords specified.

        :param kwargs_update: format of kwargs_result
        :return: None
        """
        self._updateManager.update_param_state(**kwargs_update)

    @property
    def best_fit_likelihood(self):
        """Returns the log likelihood of the best fit model of the current state of this
        class.

        :return: log likelihood, float
        """
        kwargs_result = self.best_fit(bijective=False)
        param_class = self.param_class
        likelihoodModule = self.likelihoodModule
        logL = likelihoodModule.logL(param_class.kwargs2args(**kwargs_result))
        return logL

    @property
    def bic(self):
        """Bayesian information criterion (BIC) of the model.

        :return: bic value, float
        """
        num_data = self.likelihoodModule.num_data
        num_param_nonlinear = self.param_class.num_param()[0]
        num_param_linear = self.param_class.num_param_linear()
        num_param = num_param_nonlinear + num_param_linear
        bic = analysis_util.bic_model(self.best_fit_likelihood, num_data, num_param)
        return bic

    @property
    def param_class(self):
        """

        :return: Param() class instance reflecting the current state of FittingSequence
        """
        return self._updateManager.param_class

    @property
    def likelihoodModule(self):
        """

        :return: Likelihood() class instance reflecting the current state of FittingSequence
        """
        kwargs_model = self._updateManager.kwargs_model
        kwargs_likelihood = self._updateManager.kwargs_likelihood
        likelihoodModule = LikelihoodModule(
            self.kwargs_data_joint, kwargs_model, self.param_class, **kwargs_likelihood
        )
        return likelihoodModule

    def simplex(self, n_iterations, method="Nelder-Mead"):
        """Downhill simplex optimization using the Nelder-Mead algorithm.

        :param n_iterations: maximum number of iterations to perform
        :param method: the optimization method used, see documentation in
            scipy.optimize.minimize
        :return: result of the best fit
        """

        param_class = self.param_class
        kwargs_temp = self._updateManager.parameter_state
        init_pos = param_class.kwargs2args(**kwargs_temp)
        sampler = Sampler(likelihoodModule=self.likelihoodModule)
        result = sampler.simplex(init_pos, n_iterations, method)

        kwargs_result = param_class.args2kwargs(result, bijective=True)
        return kwargs_result

<<<<<<< HEAD
    def mcmc(self,
             n_burn, n_run, walkerRatio=None, n_walkers=None, sigma_scale=1, threadCount=1, init_samples=None, re_use_samples=True,
             sampler_type='EMCEE',
             progress=True, backend_filename=None, start_from_backend=False,
             **kwargs_zeus):
        """
        MCMC routine
=======
    def mcmc(
        self,
        n_burn,
        n_run,
        walkerRatio=None,
        n_walkers=None,
        sigma_scale=1,
        threadCount=1,
        init_samples=None,
        re_use_samples=True,
        sampler_type="EMCEE",
        progress=True,
        backend_filename=None,
        start_from_backend=False,
        **kwargs_zeus
    ):
        """MCMC routine.
>>>>>>> 47154237

        :param n_burn: number of burn in iterations (will not be saved)
        :param n_run: number of MCMC iterations that are saved
        :param walkerRatio: ratio of walkers/number of free parameters
        :param n_walkers: integer, number of walkers of emcee (optional, if set, overwrites the walkerRatio input
        :param sigma_scale: scaling of the initial parameter spread relative to the width in the initial settings
        :param threadCount: number of CPU threads. If MPI option is set, threadCount=1
        :param init_samples: initial sample from where to start the MCMC process
        :param re_use_samples: bool, if True, re-uses the samples described in init_samples.nOtherwise starts from
         scratch.
        :param sampler_type: string, which MCMC sampler to be used. Options are 'emcee' and 'zeus'
        :param progress: boolean, if True shows progress bar in EMCEE
        :param backend_filename: name of the HDF5 file where sampling state is saved (through emcee backend engine)
        :type backend_filename: string
        :param start_from_backend: if True, start from the state saved in `backup_filename`.
         O therwise, create a new backup file with name `backup_filename` (any already existing file is overwritten!).
        :type start_from_backend: bool
        :param kwargs_zeus: zeus-specific kwargs
        :return: list of output arguments, e.g. MCMC samples, parameter names, logL distances of all samples specified
         by the specific sampler used
        """
        param_class = self.param_class
        # run PSO
        mcmc_class = Sampler(likelihoodModule=self.likelihoodModule)
        kwargs_temp = self._updateManager.parameter_state
        mean_start = param_class.kwargs2args(**kwargs_temp)
        kwargs_sigma = self._updateManager.sigma_kwargs
        sigma_start = np.array(param_class.kwargs2args(**kwargs_sigma)) * sigma_scale
        num_param, param_list = param_class.num_param()
        if n_walkers is None:
            if walkerRatio is None:
                raise ValueError(
                    "MCMC sampler needs either n_walkers or walkerRatio as input argument"
                )
            n_walkers = num_param * walkerRatio
        # run MCMC
        if init_samples is not None and re_use_samples is True:
            num_samples, num_param_prev = np.shape(init_samples)
            if num_param_prev == num_param:
                print("re-using previous samples to initialize the next MCMC run.")
                idxs = np.random.choice(len(init_samples), n_walkers)
                initpos = init_samples[idxs]
            else:
                raise ValueError(
                    "Can not re-use previous MCMC samples as number of parameters have changed!"
                )
        else:
            initpos = None

<<<<<<< HEAD
        if sampler_type == 'zeus':
            # check if zeus is specified, if not default to emcee
            samples, dist = mcmc_class.mcmc_zeus(n_walkers, n_run, n_burn, mean_start, sigma_start,
                                                 mpi=self._mpi, threadCount=threadCount,
                                                 progress=progress, initpos = initpos, backend_filename = backend_filename,
                                                 **kwargs_zeus)
            output = [sampler_type, samples, param_list, dist]
        else:
            # sample with emcee
            samples, dist = mcmc_class.mcmc_emcee(n_walkers, n_run, n_burn, mean_start, sigma_start, mpi=self._mpi,
                                                  threadCount=threadCount, progress=progress, initpos=initpos,
                                                  backend_filename=backend_filename,
                                                  start_from_backend=start_from_backend)
            output = [sampler_type, samples, param_list, dist]

=======
        if sampler_type == "EMCEE":
            samples, dist = mcmc_class.mcmc_emcee(
                n_walkers,
                n_run,
                n_burn,
                mean_start,
                sigma_start,
                mpi=self._mpi,
                threadCount=threadCount,
                progress=progress,
                initpos=initpos,
                backend_filename=backend_filename,
                start_from_backend=start_from_backend,
            )
            output = [sampler_type, samples, param_list, dist]

        elif sampler_type == "ZEUS":
            samples, dist = mcmc_class.mcmc_zeus(
                n_walkers,
                n_run,
                n_burn,
                mean_start,
                sigma_start,
                mpi=self._mpi,
                threadCount=threadCount,
                progress=progress,
                initpos=initpos,
                backend_filename=backend_filename,
                **kwargs_zeus
            )
            output = [sampler_type, samples, param_list, dist]
        else:
            raise ValueError("sampler_type %s not supported!" % sampler_type)
>>>>>>> 47154237
        self._mcmc_init_samples = samples  # overwrites previous samples to continue from there in the next MCMC run
        return output

    def pso(
        self, n_particles, n_iterations, sigma_scale=1, print_key="PSO", threadCount=1
    ):
        """Particle Swarm Optimization.

        :param n_particles: number of particles in the Particle Swarm Optimization
        :param n_iterations: number of iterations in the optimization process
        :param sigma_scale: scaling of the initial parameter spread relative to the
            width in the initial settings
        :param print_key: string, printed text when executing this routine
        :param threadCount: number of CPU threads. If MPI option is set, threadCount=1
        :return: result of the best fit, the PSO chain of the best fit parameter after
            each iteration [lnlikelihood, parameters, velocities], list of parameters in
            same order as in chain
        """

        param_class = self.param_class
        kwargs_temp = self._updateManager.parameter_state
        init_pos = param_class.kwargs2args(**kwargs_temp)
        kwargs_sigma = self._updateManager.sigma_kwargs
        sigma_start = param_class.kwargs2args(**kwargs_sigma)
        lower_start = np.array(init_pos) - np.array(sigma_start) * sigma_scale
        upper_start = np.array(init_pos) + np.array(sigma_start) * sigma_scale

        num_param, param_list = param_class.num_param()
        # run PSO
        sampler = Sampler(likelihoodModule=self.likelihoodModule)
        result, chain = sampler.pso(
            n_particles,
            n_iterations,
            lower_start,
            upper_start,
            init_pos=init_pos,
            threadCount=threadCount,
            mpi=self._mpi,
            print_key=print_key,
        )
        kwargs_result = param_class.args2kwargs(result, bijective=True)
        return kwargs_result, chain, param_list

<<<<<<< HEAD
    def nested_sampling(self,
                        sampler_type='MULTINEST',
                         kwargs_run={},
                        prior_type='uniform', width_scale=1, sigma_scale=1,
                        output_basename='chain', remove_output_dir=True,
                        dypolychord_dynamic_goal=0.8,
                        polychord_settings={},
                        dypolychord_seed_increment=200,
                        output_dir="nested_sampling_chains",
                        dynesty_bound='multi', dynesty_sample='auto'):
        """
        Run (Dynamic) Nested Sampling algorithms, depending on the type of algorithm.
=======
    def nested_sampling(
        self,
        sampler_type="MULTINEST",
        kwargs_run={},
        prior_type="uniform",
        width_scale=1,
        sigma_scale=1,
        output_basename="chain",
        remove_output_dir=True,
        dypolychord_dynamic_goal=0.8,
        polychord_settings={},
        dypolychord_seed_increment=200,
        output_dir="nested_sampling_chains",
        dynesty_bound="multi",
        dynesty_sample="auto",
    ):
        """Run (Dynamic) Nested Sampling algorithms, depending on the type of algorithm.
>>>>>>> 47154237

        :param sampler_type: 'MULTINEST', 'DYPOLYCHORD', 'DYNESTY'
        :param kwargs_run: keywords passed to the core sampling method
        :param prior_type: 'uniform' of
            'gaussian', for converting the unit hypercube to param cube :param width_scale:
            scale the width (lower/upper limits) of the parameters space by this factor
        :param sigma_scale: if prior_type is 'gaussian', scale the gaussian sigma by
            this factor
        :param output_basename: name of the folder in which the core
            MultiNest/PolyChord code will save output files
        :param remove_output_dir: if True, the above folder is removed after completion
        :param dypolychord_dynamic_goal: dynamic goal for DyPolyChord (trade-off between
            evidence (0) and posterior (1) computation) :param polychord_settings: settings
            dictionary to send to pypolychord. Check dypolychord documentation for details.
        :param dypolychord_seed_increment: seed increment for dypolychord with MPI.
            Check dypolychord documentation for details.
        :param dynesty_bound: see https://dynesty.readthedocs.io
        :param sampler_type: 'MULTINEST', 'DYPOLYCHORD', 'DYNESTY'
        :param kwargs_run: keywords passed to the core sampling method
        :param prior_type: 'uniform' of 'gaussian', for converting the unit hypercube to
            param cube
        :param width_scale: scale the width (lower/upper limits) of the parameters space
            by this factor
        :param sigma_scale: if prior_type is 'gaussian', scale the gaussian sigma by
            this factor
        :param output_basename: name of the folder in which the core MultiNest/PolyChord
            code will save output files
        :param remove_output_dir: if True, the above folder is removed after completion
        :param dypolychord_dynamic_goal: dynamic goal for DyPolyChord (trade-off between
            evidence (0) and posterior (1) computation)
        :param polychord_settings: settings dictionary to send to pypolychord. Check
            dypolychord documentation for details.
        :param dypolychord_seed_increment: seed increment for dypolychord with MPI.
            Check dypolychord documentation for details.
        :param dynesty_bound: see https://dynesty.readthedocs.io for details
        :param dynesty_sample: see https://dynesty.readthedocs.io for details
        :return: list of output arguments : samples, mean inferred values, log-
            likelihood, log-evidence, error on log-evidence for each sample
        """
        mean_start, sigma_start = self._prepare_sampling(prior_type)

<<<<<<< HEAD
        # NH: reordered to make MultiNest the default
        if sampler_type == 'dynesty':
            sampler = DynestySampler(self.likelihoodModule,
                                     prior_type=prior_type,
                                     prior_means=mean_start,
                                     prior_sigmas=sigma_start,
                                     width_scale=width_scale,
                                     sigma_scale=sigma_scale,
                                     bound=dynesty_bound,
                                     sample=dynesty_sample,
                                     use_mpi=self._mpi)
            samples, means, logZ, logZ_err, logL, results_object = sampler.run(kwargs_run)
        elif sampler_type == 'dyPolyChord':
            if 'resume_dyn_run' in kwargs_run and kwargs_run['resume_dyn_run'] is True:
                resume_dyn_run = True
            else:
                resume_dyn_run = False
            sampler = DyPolyChordSampler(self.likelihoodModule,
                                         prior_type=prior_type,
                                         prior_means=mean_start,
                                         prior_sigmas=sigma_start,
                                         width_scale=width_scale,
                                         sigma_scale=sigma_scale,
                                         output_dir=output_dir,
                                         output_basename=output_basename,
                                         polychord_settings=polychord_settings,
                                         remove_output_dir=remove_output_dir,
                                         resume_dyn_run=resume_dyn_run,
                                         use_mpi=self._mpi)
            samples, means, logZ, logZ_err, logL, results_object = sampler.run(dypolychord_dynamic_goal, kwargs_run)
        else:
            sampler = MultiNestSampler(self.likelihoodModule,
                                       prior_type=prior_type,
                                       prior_means=mean_start,
                                       prior_sigmas=sigma_start,
                                       width_scale=width_scale,
                                       sigma_scale=sigma_scale,
                                       output_dir=output_dir,
                                       output_basename=output_basename,
                                       remove_output_dir=remove_output_dir,
                                       use_mpi=self._mpi)
            samples, means, logZ, logZ_err, logL, results_object = sampler.run(kwargs_run)

        # update current best fit values
        self._update_state(samples[-1])

        output = [self.fitting_type, samples, sampler.param_names, logL,
                  logZ, logZ_err, results_object]
=======
        if sampler_type == "MULTINEST":
            sampler = MultiNestSampler(
                self.likelihoodModule,
                prior_type=prior_type,
                prior_means=mean_start,
                prior_sigmas=sigma_start,
                width_scale=width_scale,
                sigma_scale=sigma_scale,
                output_dir=output_dir,
                output_basename=output_basename,
                remove_output_dir=remove_output_dir,
                use_mpi=self._mpi,
            )
            samples, means, logZ, logZ_err, logL, results_object = sampler.run(
                kwargs_run
            )

        elif sampler_type == "DYPOLYCHORD":
            if "resume_dyn_run" in kwargs_run and kwargs_run["resume_dyn_run"] is True:
                resume_dyn_run = True
            else:
                resume_dyn_run = False
            sampler = DyPolyChordSampler(
                self.likelihoodModule,
                prior_type=prior_type,
                prior_means=mean_start,
                prior_sigmas=sigma_start,
                width_scale=width_scale,
                sigma_scale=sigma_scale,
                output_dir=output_dir,
                output_basename=output_basename,
                polychord_settings=polychord_settings,
                remove_output_dir=remove_output_dir,
                resume_dyn_run=resume_dyn_run,
                use_mpi=self._mpi,
            )
            samples, means, logZ, logZ_err, logL, results_object = sampler.run(
                dypolychord_dynamic_goal, kwargs_run
            )

        elif sampler_type == "DYNESTY":
            sampler = DynestySampler(
                self.likelihoodModule,
                prior_type=prior_type,
                prior_means=mean_start,
                prior_sigmas=sigma_start,
                width_scale=width_scale,
                sigma_scale=sigma_scale,
                bound=dynesty_bound,
                sample=dynesty_sample,
                use_mpi=self._mpi,
            )
            samples, means, logZ, logZ_err, logL, results_object = sampler.run(
                kwargs_run
            )

        else:
            raise ValueError("Sampler type %s not supported." % sampler_type)
        # update current best fit values
        self._update_state(samples[-1])

        output = [
            sampler_type,
            samples,
            sampler.param_names,
            logL,
            logZ,
            logZ_err,
            results_object,
        ]
>>>>>>> 47154237
        return output

    def psf_iteration(self, compute_bands=None, **kwargs_psf_iter):
        """Iterative PSF reconstruction.

        :param compute_bands: bool list, if multiple bands, this process can be limited
            to a subset of bands
        :param kwargs_psf_iter: keyword arguments as used or available in
            PSFIteration.update_iterative() definition
        :return: 0, updated PSF is stored in self.multi_band_list
        """
        kwargs_model = self._updateManager.kwargs_model
        kwargs_likelihood = self._updateManager.kwargs_likelihood
        likelihood_mask_list = kwargs_likelihood.get("image_likelihood_mask_list", None)
        kwargs_pixelbased = kwargs_likelihood.get("kwargs_pixelbased", None)
        kwargs_temp = self.best_fit(bijective=False)
        if compute_bands is None:
            compute_bands = [True] * len(self.multi_band_list)

        for band_index in range(len(self.multi_band_list)):
            if compute_bands[band_index] is True:
                kwargs_psf = self.multi_band_list[band_index][1]
                image_model = SingleBandMultiModel(
                    self.multi_band_list,
                    kwargs_model,
                    likelihood_mask_list=likelihood_mask_list,
                    band_index=band_index,
                    kwargs_pixelbased=kwargs_pixelbased,
                )
                psf_iter = PsfFitting(image_model_class=image_model)
                kwargs_psf = psf_iter.update_iterative(
                    kwargs_psf, kwargs_params=kwargs_temp, **kwargs_psf_iter
                )
                self.multi_band_list[band_index][1] = kwargs_psf
        return 0

    def align_images(
        self,
        n_particles=10,
        n_iterations=10,
        align_offset=True,
        align_rotation=False,
        threadCount=1,
        compute_bands=None,
        delta_shift=0.2,
        delta_rot=0.1,
    ):
        """Aligns the coordinate systems of different exposures within a fixed model
        parameterisation by executing a PSO with relative coordinate shifts as free
        parameters.

        :param n_particles: number of particles in the Particle Swarm Optimization
        :param n_iterations: number of iterations in the optimization process
        :param align_offset: aligns shift in Ra and Dec
        :type align_offset: boolean
        :param align_rotation: aligns coordinate rotation
        :type align_rotation: boolean
        :param delta_shift: astrometric shift tolerance
        :param delta_rot: rotation angle tolerance [in radian]
        :param compute_bands: bool list, if multiple bands, this process can be limited
            to a subset of bands for which the coordinate system is being fit for best
            alignment to the model parameters
        :return: 0, updated coordinate system for the band(s)
        """
        kwargs_model = self._updateManager.kwargs_model
        kwargs_likelihood = self._updateManager.kwargs_likelihood
        likelihood_mask_list = kwargs_likelihood.get("image_likelihood_mask_list", None)
        kwargs_temp = self.best_fit(bijective=False)
        if compute_bands is None:
            compute_bands = [True] * len(self.multi_band_list)

        for i in range(len(self.multi_band_list)):
            if compute_bands[i] is True:
                alignmentFitting = AlignmentFitting(
                    self.multi_band_list,
                    kwargs_model,
                    kwargs_temp,
                    band_index=i,
                    likelihood_mask_list=likelihood_mask_list,
                    align_offset=align_offset,
                    align_rotation=align_rotation,
                )

                kwargs_data, chain = alignmentFitting.pso(
                    n_particles=n_particles,
                    n_iterations=n_iterations,
                    delta_shift=delta_shift,
                    delta_rot=delta_rot,
                    threadCount=threadCount,
                    mpi=self._mpi,
                    print_key="Alignment fitting for band %s ..." % i,
                )
                print("Align completed for band %s." % i)
                print(
                    "ra_shift: %s,  dec_shift: %s, phi_rot: %s"
                    % (
                        kwargs_data.get("ra_shift", 0),
                        kwargs_data.get("dec_shift", 0),
                        kwargs_data.get("phi_rot", 0),
                    )
                )
                self.multi_band_list[i][0] = kwargs_data
        return 0

    def flux_calibration(
        self,
        n_particles=10,
        n_iterations=10,
        threadCount=1,
        calibrate_bands=None,
        scaling_lower_limit=0,
        scaling_upper_limit=1000,
    ):
        """Calibrates flux_scaling between multiple images. This routine only works in
        'join-linear' model when fluxes are meant to be identical for different bands.

        :param n_particles: number of particles in the Particle Swarm Optimization
        :param n_iterations: number of iterations in the optimization process
        :param calibrate_bands: state which bands the flux calibration is applied to
        :type calibrate_bands: list of booleans of length of the imaging bands
        :param threadCount: number of CPU threads. If MPI option is set, threadCount=1
        :type threadCount: integer
        :param scaling_lower_limit: lower limit of flux_scaling
        :param scaling_upper_limit: upper limit of flux scaling
        :return: 0, updated coordinate system for the band(s)
        """
        kwargs_model = self._updateManager.kwargs_model
        kwargs_temp = self.best_fit(bijective=False)
        multi_band_type = self.kwargs_data_joint.get("multi_band_type", "multi-linear")
        kwargs_imaging = self.likelihoodModule.kwargs_imaging

        calibration_fitting = FluxCalibration(
            kwargs_imaging=kwargs_imaging,
            kwargs_model=kwargs_model,
            kwargs_params=kwargs_temp,
            calibrate_bands=calibrate_bands,
        )

        multi_band_list, chain = calibration_fitting.pso(
            n_particles=n_particles,
            n_iterations=n_iterations,
            threadCount=threadCount,
            mpi=self._mpi,
            scaling_lower_limit=scaling_lower_limit,
            scaling_upper_limit=scaling_upper_limit,
        )
        self.multi_band_list = multi_band_list
        return 0

    def update_settings(
        self,
        kwargs_model=None,
        kwargs_constraints=None,
        kwargs_likelihood=None,
        lens_add_fixed=None,
        source_add_fixed=None,
        lens_light_add_fixed=None,
        ps_add_fixed=None,
        special_add_fixed=None,
        tracer_source_add_fixed=None,
        lens_remove_fixed=None,
        source_remove_fixed=None,
        lens_light_remove_fixed=None,
        ps_remove_fixed=None,
        special_remove_fixed=None,
        tracer_source_remove_fixed=None,
        change_source_lower_limit=None,
        change_source_upper_limit=None,
        change_lens_lower_limit=None,
        change_lens_upper_limit=None,
        change_sigma_lens=None,
        change_sigma_source=None,
        change_sigma_lens_light=None,
    ):
        """Updates lenstronomy settings "on the fly".

        :param kwargs_model: kwargs, specified keyword arguments overwrite the existing ones
        :param kwargs_constraints: kwargs, specified keyword arguments overwrite the existing ones
        :param kwargs_likelihood: kwargs, specified keyword arguments overwrite the existing ones
        :param lens_add_fixed: [[i_model, ['param1', 'param2',...], [...]]
        :param source_add_fixed: [[i_model, ['param1', 'param2',...], [...]]
        :param lens_light_add_fixed: [[i_model, ['param1', 'param2',...], [...]]
        :param ps_add_fixed: [[i_model, ['param1', 'param2',...], [...]]
        :param special_add_fixed: ['param1', 'param2',...]
        :param special_add_fixed: ['param1', 'param2',...]
        :param tracer_source_add_fixed: [[i_model, ['param1', 'param2',...], [...]]
        :param lens_remove_fixed: [[i_model, ['param1', 'param2',...], [...]]
        :param source_remove_fixed: [[i_model, ['param1', 'param2',...], [...]]
        :param lens_light_remove_fixed: [[i_model, ['param1', 'param2',...], [...]]
        :param ps_remove_fixed: [[i_model, ['param1', 'param2',...], [...]]
        :param special_remove_fixed: ['param1', 'param2',...]
        :param special_remove_fixed: ['param1', 'param2',...]
        :param tracer_source_remove_fixed: [[i_model, ['param1', 'param2',...], [...]]
        :param change_lens_lower_limit: [[i_model, ['param_name1', 'param_name2', ...], [value1, value2, ...]]]
        :param change_lens_upper_limit: [[i_model, ['param_name1', 'param_name2', ...], [value1, value2, ...]]]
        :param change_source_lower_limit: [[i_model, ['param_name1', 'param_name2', ...], [value1, value2, ...]]]
        :param change_source_upper_limit: [[i_model, [''param_name1', 'param_name2', ...], [value1, value2, ...]]]
        :param change_sigma_lens: [[i_model, ['param_name1', 'param_name2', ...], [value1, value2, ...]]]
        :param change_sigma_source: [[i_model, ['param_name1', 'param_name2', ...], [value1, value2, ...]]]
        :param change_sigma_lens_light: [[i_model, ['param_name1', 'param_name2', ...], [value1, value2, ...]]]
        :return: 0, the settings are overwritten for the next fitting step to come
        """
        self._updateManager.update_options(
            kwargs_model, kwargs_constraints, kwargs_likelihood
        )
        self._updateManager.update_fixed(
            lens_add_fixed,
            source_add_fixed,
            lens_light_add_fixed,
            ps_add_fixed,
            special_add_fixed,
            tracer_source_add_fixed,
            lens_remove_fixed,
            source_remove_fixed,
            lens_light_remove_fixed,
            ps_remove_fixed,
            special_remove_fixed,
            tracer_source_remove_fixed,
        )
        self._updateManager.update_limits(
            change_source_lower_limit,
            change_source_upper_limit,
            change_lens_lower_limit,
            change_lens_upper_limit,
        )
        self._updateManager.update_sigmas(
            change_sigma_lens=change_sigma_lens,
            change_sigma_source=change_sigma_source,
            change_sigma_lens_light=change_sigma_lens_light,
        )
        return 0

    def set_param_value(self, **kwargs):
        """Set a parameter to a specific value. `kwargs` are below.

        :param lens: [[i_model, ['param1', 'param2',...], [...]]
        :type lens:
        :param source: [[i_model, ['param1', 'param2',...], [...]]
        :type source:
        :param lens_light: [[i_model, ['param1', 'param2',...], [...]]
        :type lens_light:
        :param ps: [[i_model, ['param1', 'param2',...], [...]]
        :type ps:
        :return: 0, the value of the param is overwritten
        :rtype:
        """
        self._updateManager.update_param_value(**kwargs)

    def fix_not_computed(self, free_bands):
        """Fixes lens model parameters of imaging bands/frames that are not computed and
        frees the parameters of the other lens models to the initial kwargs_fixed
        options.

        :param free_bands: bool list of length of imaging bands in order of imaging
            bands, if False: set fixed lens model
        :return: None
        """
        self._updateManager.fix_not_computed(free_bands=free_bands)

    def _prepare_sampling(self, prior_type):
        if prior_type == "gaussian":
            mean_start = self.param_class.kwargs2args(
                **self._updateManager.parameter_state
            )
            sigma_start = self.param_class.kwargs2args(
                **self._updateManager.sigma_kwargs
            )
            mean_start = np.array(mean_start)
            sigma_start = np.array(sigma_start)
        else:
            mean_start, sigma_start = None, None
        return mean_start, sigma_start

    def _update_state(self, result):
        """

        :param result: array of parameters being sampled (e.g. result of MCMC chain)
        :return: None, updates the parameter state of the class instance
        """
        kwargs_result = self.param_class.args2kwargs(result, bijective=True)
        self._updateManager.update_param_state(**kwargs_result)

    def _result_from_mcmc(self, mcmc_output):
        """

        :param mcmc_output: list returned by self.mcmc()
        :return: kwargs_result like returned by self.pso(), from best logL MCMC sample
        """
        _, samples, _, logL_values = mcmc_output
        return self.best_fit_from_samples(samples, logL_values)

    def best_fit_from_samples(self, samples, logl):
        """Return best fit (max likelihood) value of samples in lenstronomy conventions.

        :param samples: samples of multi-dimensional parameter space
        :param logl: likelihood values for each sample
        :return: kwargs_result in lenstronomy convention
        """
        # get index of best logL sample
        best_fit_index = np.argmax(logl)
        best_fit_sample = samples[best_fit_index, :]
        best_fit_result = best_fit_sample.tolist()
        # get corresponding kwargs
        kwargs_result = self.param_class.args2kwargs(best_fit_result, bijective=True)
        return kwargs_result<|MERGE_RESOLUTION|>--- conflicted
+++ resolved
@@ -119,36 +119,43 @@
                 self._updateManager.update_param_state(**kwargs_result)
                 chain_list.append([self.fitting_type, kwargs_result])
 
-<<<<<<< HEAD
-            # NH: here and below I've changed the names to be as the packages are typeset
-            # rather than in all-caps. this will result in some backwards incompatibility
-
-            # furthermore the samplers are sorted by type and then alphabetically
-
-            elif fitting_type == 'MCMC' or fitting_type == 'emcee' or fitting_type == 'zeus':
+
+            elif fitting_type in ["MCMC", "emcee", "zeus"]:
+                  #== 'MCMC' or fitting_type == 'emcee' or fitting_type == 'zeus'):
                 if fitting_type == 'MCMC':
-                    print('MCMC selected. Sampling with default option (emcee).')
+                    print('MCMC selected. Sampling with default option emcee.')
+                    fitting_type = 'emcee'
                 if 'init_samples' not in kwargs:
                     kwargs['init_samples'] = self._mcmc_init_samples
                 elif kwargs['init_samples'] is None:
                     kwargs['init_samples'] = self._mcmc_init_samples
                 mcmc_output = self.mcmc(**kwargs, sampler_type=fitting_type)
-=======
-            elif fitting_type == "MCMC":
-                if "init_samples" not in kwargs:
-                    kwargs["init_samples"] = self._mcmc_init_samples
-                elif kwargs["init_samples"] is None:
-                    kwargs["init_samples"] = self._mcmc_init_samples
-                mcmc_output = self.mcmc(**kwargs)
->>>>>>> 47154237
                 kwargs_result = self._result_from_mcmc(mcmc_output)
                 self._updateManager.update_param_state(**kwargs_result)
                 chain_list.append(mcmc_output)
 
-<<<<<<< HEAD
             elif fitting_type == 'Cobaya':
                 print('Using the Metropolis--Hastings MCMC sampler in Cobaya.')
-=======
+                param_class = self.param_class
+                kwargs_temp = self._updateManager.parameter_state
+                mean_start = param_class.kwargs2args(**kwargs_temp)
+                kwargs_sigma = self._updateManager.sigma_kwargs
+                sigma_start = np.array(param_class.kwargs2args(**kwargs_sigma))
+                # pass the likelihood and starting info to the sampler
+                sampler = CobayaSampler(self.likelihoodModule, mean_start, sigma_start)
+                # run the sampler
+                updated_info, sampler_type, best_fit_values = sampler.run(**kwargs)
+                # change the best-fit values returned by cobaya into lenstronomy kwargs format
+                best_fit_kwargs = self.param_class.args2kwargs(best_fit_values, bijective=True)
+                # collect the products
+                mh_output = [updated_info, sampler_type, best_fit_kwargs]
+                # append the products to the chain list
+                chain_list.append(mh_output)
+
+            elif fitting_type == 'dynesty' or fitting_type == 'dyPolyChord' or fitting_type == 'MultiNest':
+                ns_output = self.nested_sampling(**kwargs, sampler_type=fitting_type)
+                chain_list.append(ns_output)
+
             elif fitting_type == "Nautilus":
                 # do importance nested sampling with Nautilus
                 nautilus = NautilusSampler(
@@ -161,66 +168,13 @@
                 kwargs_result = self.best_fit_from_samples(points, log_l)
                 self._updateManager.update_param_state(**kwargs_result)
 
-            elif fitting_type == "nested_sampling":
-                ns_output = self.nested_sampling(**kwargs)
-                chain_list.append(ns_output)
-
-            elif fitting_type == "metropolis_hastings":
-                print("Using the Metropolis--Hastings MCMC sampler in Cobaya.")
-
->>>>>>> 47154237
-                param_class = self.param_class
-                kwargs_temp = self._updateManager.parameter_state
-                mean_start = param_class.kwargs2args(**kwargs_temp)
-                kwargs_sigma = self._updateManager.sigma_kwargs
-                sigma_start = np.array(param_class.kwargs2args(**kwargs_sigma))
-                # pass the likelihood and starting info to the sampler
-                sampler = CobayaSampler(self.likelihoodModule, mean_start, sigma_start)
-                # run the sampler
-                updated_info, sampler_type, best_fit_values = sampler.run(**kwargs)
-                # change the best-fit values returned by cobaya into lenstronomy kwargs format
-<<<<<<< HEAD
-                best_fit_kwargs = self.param_class.args2kwargs(best_fit_values, bijective=True)
-=======
-                best_fit_kwargs = self.param_class.args2kwargs(
-                    best_fit_values, bijective=True
-                )
-
->>>>>>> 47154237
-                # collect the products
-                mh_output = [updated_info, sampler_type, best_fit_kwargs]
-                # append the products to the chain list
-                chain_list.append(mh_output)
-
-            elif fitting_type == 'dynesty' or fitting_type == 'dyPolyChord' or fitting_type == 'MultiNest':
-                ns_output = self.nested_sampling(**kwargs, sampler_type=fitting_type)
-                chain_list.append(ns_output)
-
-            elif self.fitting_type == 'Nautilus':
-                # do importance nested sampling with Nautilus
-                nautilus = Nautilus(likelihood_module=self.likelihoodModule)
-                points, log_w, log_l, log_z = nautilus.nautilus_sampling(mpi=self._mpi, **kwargs)
-                chain_list.append([points, log_w, log_l, log_z])
-                if kwargs.get('verbose', False):
-                    print(len(points), 'number of points sampled')
-                if not kwargs.get('one_step', False):  # this is only for testing purposes
-                    kwargs_result = self.best_fit_from_samples(points, log_l)
-                    self._updateManager.update_param_state(**kwargs_result)
-
             else:
-<<<<<<< HEAD
                 raise ValueError("fitting_sequence {} is not supported. Please use: 'PSO', 'SIMPLEX', "
                                  "'MCMC' or 'emcee', 'zeus', 'Cobaya', "
                                  "'dynesty', 'dyPolyChord',  'Multinest', 'Nautilus, '"
                                  "'psf_iteration', 'restart', 'update_settings', 'calibrate_images' or "
                                  "'align_images'".format(self.fitting_type))
-=======
-                raise ValueError(
-                    "fitting_sequence {} is not supported. Please use: 'PSO', 'SIMPLEX', 'MCMC', 'metropolis_hastings', "
-                    "'Nautilus', 'nested_sampling', 'psf_iteration', 'restart', 'update_settings', 'calibrate_images' or "
-                    "'align_images'".format(fitting_type)
-                )
->>>>>>> 47154237
+
         return chain_list
 
     def best_fit(self, bijective=False):
@@ -305,15 +259,7 @@
         kwargs_result = param_class.args2kwargs(result, bijective=True)
         return kwargs_result
 
-<<<<<<< HEAD
-    def mcmc(self,
-             n_burn, n_run, walkerRatio=None, n_walkers=None, sigma_scale=1, threadCount=1, init_samples=None, re_use_samples=True,
-             sampler_type='EMCEE',
-             progress=True, backend_filename=None, start_from_backend=False,
-             **kwargs_zeus):
-        """
-        MCMC routine
-=======
+
     def mcmc(
         self,
         n_burn,
@@ -331,7 +277,6 @@
         **kwargs_zeus
     ):
         """MCMC routine.
->>>>>>> 47154237
 
         :param n_burn: number of burn in iterations (will not be saved)
         :param n_run: number of MCMC iterations that are saved
@@ -381,7 +326,6 @@
         else:
             initpos = None
 
-<<<<<<< HEAD
         if sampler_type == 'zeus':
             # check if zeus is specified, if not default to emcee
             samples, dist = mcmc_class.mcmc_zeus(n_walkers, n_run, n_burn, mean_start, sigma_start,
@@ -397,41 +341,6 @@
                                                   start_from_backend=start_from_backend)
             output = [sampler_type, samples, param_list, dist]
 
-=======
-        if sampler_type == "EMCEE":
-            samples, dist = mcmc_class.mcmc_emcee(
-                n_walkers,
-                n_run,
-                n_burn,
-                mean_start,
-                sigma_start,
-                mpi=self._mpi,
-                threadCount=threadCount,
-                progress=progress,
-                initpos=initpos,
-                backend_filename=backend_filename,
-                start_from_backend=start_from_backend,
-            )
-            output = [sampler_type, samples, param_list, dist]
-
-        elif sampler_type == "ZEUS":
-            samples, dist = mcmc_class.mcmc_zeus(
-                n_walkers,
-                n_run,
-                n_burn,
-                mean_start,
-                sigma_start,
-                mpi=self._mpi,
-                threadCount=threadCount,
-                progress=progress,
-                initpos=initpos,
-                backend_filename=backend_filename,
-                **kwargs_zeus
-            )
-            output = [sampler_type, samples, param_list, dist]
-        else:
-            raise ValueError("sampler_type %s not supported!" % sampler_type)
->>>>>>> 47154237
         self._mcmc_init_samples = samples  # overwrites previous samples to continue from there in the next MCMC run
         return output
 
@@ -475,23 +384,9 @@
         kwargs_result = param_class.args2kwargs(result, bijective=True)
         return kwargs_result, chain, param_list
 
-<<<<<<< HEAD
-    def nested_sampling(self,
-                        sampler_type='MULTINEST',
-                         kwargs_run={},
-                        prior_type='uniform', width_scale=1, sigma_scale=1,
-                        output_basename='chain', remove_output_dir=True,
-                        dypolychord_dynamic_goal=0.8,
-                        polychord_settings={},
-                        dypolychord_seed_increment=200,
-                        output_dir="nested_sampling_chains",
-                        dynesty_bound='multi', dynesty_sample='auto'):
-        """
-        Run (Dynamic) Nested Sampling algorithms, depending on the type of algorithm.
-=======
     def nested_sampling(
         self,
-        sampler_type="MULTINEST",
+        sampler_type="dynesty",
         kwargs_run={},
         prior_type="uniform",
         width_scale=1,
@@ -506,7 +401,6 @@
         dynesty_sample="auto",
     ):
         """Run (Dynamic) Nested Sampling algorithms, depending on the type of algorithm.
->>>>>>> 47154237
 
         :param sampler_type: 'MULTINEST', 'DYPOLYCHORD', 'DYNESTY'
         :param kwargs_run: keywords passed to the core sampling method
@@ -548,20 +442,7 @@
         """
         mean_start, sigma_start = self._prepare_sampling(prior_type)
 
-<<<<<<< HEAD
-        # NH: reordered to make MultiNest the default
-        if sampler_type == 'dynesty':
-            sampler = DynestySampler(self.likelihoodModule,
-                                     prior_type=prior_type,
-                                     prior_means=mean_start,
-                                     prior_sigmas=sigma_start,
-                                     width_scale=width_scale,
-                                     sigma_scale=sigma_scale,
-                                     bound=dynesty_bound,
-                                     sample=dynesty_sample,
-                                     use_mpi=self._mpi)
-            samples, means, logZ, logZ_err, logL, results_object = sampler.run(kwargs_run)
-        elif sampler_type == 'dyPolyChord':
+        if sampler_type == 'dyPolyChord':
             if 'resume_dyn_run' in kwargs_run and kwargs_run['resume_dyn_run'] is True:
                 resume_dyn_run = True
             else:
@@ -579,7 +460,8 @@
                                          resume_dyn_run=resume_dyn_run,
                                          use_mpi=self._mpi)
             samples, means, logZ, logZ_err, logL, results_object = sampler.run(dypolychord_dynamic_goal, kwargs_run)
-        else:
+
+        elif sampler_type == 'MultiNest':
             sampler = MultiNestSampler(self.likelihoodModule,
                                        prior_type=prior_type,
                                        prior_means=mean_start,
@@ -591,84 +473,24 @@
                                        remove_output_dir=remove_output_dir,
                                        use_mpi=self._mpi)
             samples, means, logZ, logZ_err, logL, results_object = sampler.run(kwargs_run)
+        else:
+            sampler = DynestySampler(self.likelihoodModule,
+                                     prior_type=prior_type,
+                                     prior_means=mean_start,
+                                     prior_sigmas=sigma_start,
+                                     width_scale=width_scale,
+                                     sigma_scale=sigma_scale,
+                                     bound=dynesty_bound,
+                                     sample=dynesty_sample,
+                                     use_mpi=self._mpi)
+            samples, means, logZ, logZ_err, logL, results_object = sampler.run(kwargs_run)
 
         # update current best fit values
         self._update_state(samples[-1])
 
         output = [self.fitting_type, samples, sampler.param_names, logL,
                   logZ, logZ_err, results_object]
-=======
-        if sampler_type == "MULTINEST":
-            sampler = MultiNestSampler(
-                self.likelihoodModule,
-                prior_type=prior_type,
-                prior_means=mean_start,
-                prior_sigmas=sigma_start,
-                width_scale=width_scale,
-                sigma_scale=sigma_scale,
-                output_dir=output_dir,
-                output_basename=output_basename,
-                remove_output_dir=remove_output_dir,
-                use_mpi=self._mpi,
-            )
-            samples, means, logZ, logZ_err, logL, results_object = sampler.run(
-                kwargs_run
-            )
-
-        elif sampler_type == "DYPOLYCHORD":
-            if "resume_dyn_run" in kwargs_run and kwargs_run["resume_dyn_run"] is True:
-                resume_dyn_run = True
-            else:
-                resume_dyn_run = False
-            sampler = DyPolyChordSampler(
-                self.likelihoodModule,
-                prior_type=prior_type,
-                prior_means=mean_start,
-                prior_sigmas=sigma_start,
-                width_scale=width_scale,
-                sigma_scale=sigma_scale,
-                output_dir=output_dir,
-                output_basename=output_basename,
-                polychord_settings=polychord_settings,
-                remove_output_dir=remove_output_dir,
-                resume_dyn_run=resume_dyn_run,
-                use_mpi=self._mpi,
-            )
-            samples, means, logZ, logZ_err, logL, results_object = sampler.run(
-                dypolychord_dynamic_goal, kwargs_run
-            )
-
-        elif sampler_type == "DYNESTY":
-            sampler = DynestySampler(
-                self.likelihoodModule,
-                prior_type=prior_type,
-                prior_means=mean_start,
-                prior_sigmas=sigma_start,
-                width_scale=width_scale,
-                sigma_scale=sigma_scale,
-                bound=dynesty_bound,
-                sample=dynesty_sample,
-                use_mpi=self._mpi,
-            )
-            samples, means, logZ, logZ_err, logL, results_object = sampler.run(
-                kwargs_run
-            )
-
-        else:
-            raise ValueError("Sampler type %s not supported." % sampler_type)
-        # update current best fit values
-        self._update_state(samples[-1])
-
-        output = [
-            sampler_type,
-            samples,
-            sampler.param_names,
-            logL,
-            logZ,
-            logZ_err,
-            results_object,
-        ]
->>>>>>> 47154237
+
         return output
 
     def psf_iteration(self, compute_bands=None, **kwargs_psf_iter):
