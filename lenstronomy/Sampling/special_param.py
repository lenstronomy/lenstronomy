__author__ = "sibirrer"

__all__ = ["SpecialParam"]

import numpy as np
from .param_group import ModelParamGroup, SingleParam, ArrayParam


# ==================================== #
# == Defining individual parameters == #
# ==================================== #


class DdtSamplingParam(SingleParam):
    """Time delay parameter."""

    param_names = ["D_dt"]
    _kwargs_lower = {"D_dt": 0}
    _kwargs_upper = {"D_dt": 100000}


class DdSamplingParam(SingleParam):
    """Deflector distance parameter."""

    param_names = ["D_d"]
    _kwargs_lower = {"D_d": 0}
    _kwargs_upper = {"D_d": 100000}


class BetaAnisotropyParam(SingleParam):
    """Cylindrical anisotropy parameter."""

    param_names = ["b_ani"]
    _kwargs_lower = {"b_ani": -1}
    _kwargs_upper = {"b_ani": 1}


class InclinationParam(SingleParam):
    """Inclination parameter (radians)"""

    param_names = ["incli"]
    _kwargs_lower = {"incli": 0}
    _kwargs_upper = {"incli": np.pi / 2}


class SourceSizeParam(SingleParam):
    """Source size parameter."""

    param_names = ["source_size"]
    _kwargs_lower = {"source_size": 0}
    _kwargs_upper = {"source_size": 1}


class SourceGridOffsetParam(SingleParam):
    """Source grid offset, both x and y."""

    param_names = ["delta_x_source_grid", "delta_y_source_grid"]
    _kwargs_lower = {"delta_x_source_grid": -100, "delta_y_source_grid": -100}
    _kwargs_upper = {"delta_x_source_grid": 100, "delta_y_source_grid": 100}


class MassScalingParam(ArrayParam):
    """Mass scaling.

    Can scale the masses of arbitrary subsets of lens models
    """

    _kwargs_lower = {"scale_factor": 0}
    _kwargs_upper = {"scale_factor": 1000}

    def __init__(self, num_scale_factor):
        super().__init__(on=int(num_scale_factor) > 0)
        self.param_names = {"scale_factor": int(num_scale_factor)}


class PointSourceOffsetParam(ArrayParam):
    """Point source offset, both x and y."""

    _kwargs_lower = {"delta_x_image": -1, "delta_y_image": -1}
    _kwargs_upper = {"delta_x_image": 1, "delta_y_image": 1}

    def __init__(self, offset, num_images):
        super().__init__(on=offset and (int(num_images) > 0))
        self.param_names = {
            "delta_x_image": int(num_images),
            "delta_y_image": int(num_images),
        }


class Tau0ListParam(ArrayParam):
    """Optical depth renormalization parameters."""

    _kwargs_lower = {"tau0_list": 0}
    _kwargs_upper = {"tau0_list": 1000}

    def __init__(self, num_tau0):
        super().__init__(on=int(num_tau0) > 0)
        self.param_names = {"tau0_list": int(num_tau0)}


class ZSamplingParam(ArrayParam):
    """Redshift sampling."""

    _kwargs_lower = {"z_sampling": 0}
    _kwargs_upper = {"z_sampling": 1000}

    def __init__(self, num_z_sampling):
        super().__init__(on=int(num_z_sampling) > 0)
        self.param_names = {"z_sampling": int(num_z_sampling)}


class GeneralScalingParam(ArrayParam):
    """General lens scaling.

    For each scaled lens parameter, adds a `{param}_scale_factor` and
    `{param}_scale_pow` special parameter, and updates the scaled param as `param =
    param_scale_factor * param**param_scale_pow`.
    """

    def __init__(self, params: dict):
        # params is a dictionary
        self.param_names = {}
        self._kwargs_lower = {}
        self._kwargs_upper = {}

        super().__init__(params)
        if not self.on:
            return

        for name, array in params.items():
            num_param = np.max(array)

            if num_param > 0:
                fac_name = f"{name}_scale_factor"
                self.param_names[fac_name] = num_param
                self._kwargs_lower[fac_name] = 0
                self._kwargs_upper[fac_name] = 1000

                pow_name = f"{name}_scale_pow"
                self.param_names[pow_name] = num_param
                self._kwargs_lower[pow_name] = -10
                self._kwargs_upper[pow_name] = 10


# ======================================== #
# == All together: Composing into class == #
# ======================================== #


class SpecialParam(object):
    """Class that handles special parameters that are not directly part of a specific
    model component.

    These includes cosmology relevant parameters, astrometric errors and overall scaling
    parameters.
    """

<<<<<<< HEAD
    def __init__(self, Ddt_sampling=False, mass_scaling=False, num_scale_factor=1,
                 general_scaling_params=None, kwargs_fixed=None, kwargs_lower=None,
                 kwargs_upper=None, point_source_offset=False, source_size=False, num_images=0, num_tau0=0,
                 num_z_sampling=0, source_grid_offset=False,
                 distance_ratio_sampling=False, num_lens_planes=1):
=======
    def __init__(
        self,
        Ddt_sampling=False,
        mass_scaling=False,
        num_scale_factor=1,
        general_scaling_params=None,
        kwargs_fixed=None,
        kwargs_lower=None,
        kwargs_upper=None,
        point_source_offset=False,
        source_size=False,
        num_images=0,
        num_tau0=0,
        num_z_sampling=0,
        source_grid_offset=False,
        kinematic_sampling=False,
    ):
>>>>>>> 536052cd
        """

        :param Ddt_sampling: bool, if True, samples the time-delay distance D_dt (in units of Mpc)
        :param mass_scaling: bool, if True, samples a mass scaling factor between different profiles
        :param num_scale_factor: int, number of independent mass scaling factors being sampled
        :param kwargs_fixed: keyword arguments, fixed parameters during sampling
        :param kwargs_lower: keyword arguments, lower bound of parameters being sampled
        :param kwargs_upper: keyword arguments, upper bound of parameters being sampled
        :param point_source_offset: bool, if True, adds relative offsets ot the modeled image positions relative to the
         time-delay and lens equation solver
        :param num_images: number of point source images such that the point source offset parameters match their
         numbers
        :param source_size: bool, if True, samples a source size parameters to be evaluated in the flux ratio likelihood
        :param num_tau0: integer, number of different optical depth re-normalization factors
        :param num_z_sampling: integer, number of different lens redshifts to be sampled
<<<<<<< HEAD
        :param source_grid_offset: bool, if True, samples two parameters (x, y) for the offset of the pixelated source plane grid coordinates.
        Warning: this is only defined for pixel-based source modelluing (e.g. 'SLIT_STARLETS' light profile)
        :param distance_ratio_sampling: bool, if True, the distance ratios will be sampled. Only applicable for multi-plane case, will turn-off Ddt_sampling by default as Ddt will be sampled as a ratio with a fiducial value in this option.
        :param num_lens_planes: integer, number of lens planes when `distance_ratio_sampling` is True
        sampled
        """

        self._D_dt_sampling = Ddt_sampling
        self._mass_scaling = mass_scaling
        self._num_scale_factor = num_scale_factor
        self._point_source_offset = point_source_offset
        self._num_images = num_images
        self._num_tau0 = num_tau0
        self._num_z_sampling = num_z_sampling
        self._distance_ratio_sampling = distance_ratio_sampling
        if num_z_sampling > 0:
            self._z_sampling = True
=======
        :param source_grid_offset: bool, if True, samples two parameters (x, y) for the offset of the pixelated source
         plane grid coordinates.
         Warning: this is only defined for pixel-based source modelling (e.g. 'SLIT_STARLETS' light profile)
        :param kinematic_sampling: bool, if True, samples the kinematic parameters b_ani, incli, with cosmography
         D_dt (overrides _D_dt_sampling) and Dd
        """

        self._D_dt_sampling = DdtSamplingParam(Ddt_sampling or kinematic_sampling)

        self._D_d_sampling = DdSamplingParam(kinematic_sampling)
        self._b_ani_sampling = BetaAnisotropyParam(kinematic_sampling)
        self._incli_sampling = InclinationParam(kinematic_sampling)
        if not mass_scaling:
            num_scale_factor = 0
        self._mass_scaling = MassScalingParam(num_scale_factor)

        self._general_scaling = GeneralScalingParam(general_scaling_params or dict())

        if point_source_offset:
            self._point_source_offset = PointSourceOffsetParam(True, num_images)
>>>>>>> 536052cd
        else:
            self._point_source_offset = PointSourceOffsetParam(False, 0)
        self._source_size = SourceSizeParam(source_size)
        self._tau0 = Tau0ListParam(num_tau0)
        self._z_sampling = ZSamplingParam(num_z_sampling)
        self._source_grid_offset = SourceGridOffsetParam(source_grid_offset)

        if self._distance_ratio_sampling:
            if Ddt_sampling:
                print("Warning: Ddt_sampling is turned off as distance_ratio_sampling is True.")
            if num_z_sampling:
                print("Warning: num_z_sampling is turned off as distance_ratio_sampling is True.")
            self._D_dt_sampling = False
            self._z_sampling = False
            self._num_lens_planes = num_lens_planes

        if kwargs_fixed is None:
            kwargs_fixed = {}
        self._kwargs_fixed = kwargs_fixed

        if kwargs_lower is None:
            kwargs_lower = {}

            if self._D_dt_sampling is True:
                kwargs_lower['D_dt'] = 0
            if self._mass_scaling is True:
                kwargs_lower['scale_factor'] = [0] * self._num_scale_factor
            if self._point_source_offset is True:
                kwargs_lower['delta_x_image'] = [-1] * self._num_images
                kwargs_lower['delta_y_image'] = [-1] * self._num_images
            if self._source_size is True:
                kwargs_lower['source_size'] = 0
            if self._num_tau0 > 0:
                kwargs_lower['tau0_list'] = [0] * self._num_tau0
            if self._z_sampling is True:
                kwargs_lower['z_sampling'] = [0] * self._num_z_sampling
            if self._source_grid_offset:
                kwargs_lower['delta_x_source_grid'] = -100
                kwargs_lower['delta_y_source_grid'] = -100
            if self._distance_ratio_sampling:
                for i in range(self._num_lens_planes):
                    kwargs_lower['a_factor_{}'.format(i+1)] = 0.
                for i in range(1, self._num_lens_planes-1):
                    kwargs_lower['b_factor_{}'.format(i + 1)] = 0.
                # kwargs_lower['D_dt_eff_ratio'] = 0.

        if kwargs_upper is None:
            kwargs_upper = {}
            if self._D_dt_sampling is True:
                kwargs_upper['D_dt'] = 100000
            if self._mass_scaling is True:
                kwargs_upper['scale_factor'] = [1000] * self._num_scale_factor
            if self._point_source_offset is True:
                kwargs_upper['delta_x_image'] = [1] * self._num_images
                kwargs_upper['delta_y_image'] = [1] * self._num_images
            if self._source_size is True:
                kwargs_upper[source_size] = 1
            if self._num_tau0 > 0:
                kwargs_upper['tau0_list'] = [1000] * self._num_tau0
            if self._z_sampling is True:
                kwargs_upper['z_sampling'] = [20] * self._num_z_sampling
            if self._source_grid_offset:
                kwargs_upper['delta_x_source_grid'] = 100
                kwargs_upper['delta_y_source_grid'] = 100
            if self._distance_ratio_sampling is True:
                for i in range(1, self._num_lens_planes+1):
                    kwargs_upper['a_factor_{}'.format(i)] = 10.
                for i in range(2, self._num_lens_planes):
                    kwargs_upper['b_factor_{}'.format(i)] = 10.
                # kwargs_upper['D_dt_eff_ratio'] = 10.

        self.lower_limit = kwargs_lower
        self.upper_limit = kwargs_upper

    def get_params(self, args, i, impose_bound=False):
        """

        :param args: argument list
        :param i: integer, list index to start the read out for this class
        :param impose_bound: bool, if True, imposes the lower and upper limits on the sampled parameters
        :return: keyword arguments related to args, index after reading out arguments of this class
        """
<<<<<<< HEAD

        kwargs_special = {}
        if self._D_dt_sampling is True:
            if 'D_dt' not in self._kwargs_fixed:
                kwargs_special['D_dt'] = args[i]
                i += 1
            else:
                kwargs_special['D_dt'] = self._kwargs_fixed['D_dt']
        if self._mass_scaling is True:
            if 'scale_factor' not in self._kwargs_fixed:
                kwargs_special['scale_factor'] = args[i: i + self._num_scale_factor]
                i += self._num_scale_factor
            else:
                kwargs_special['scale_factor'] = self._kwargs_fixed['scale_factor']
        if self._point_source_offset is True:
            if 'delta_x_image' not in self._kwargs_fixed:
                kwargs_special['delta_x_image'] = args[i: i + self._num_images]
                i += self._num_images
            else:
                kwargs_special['delta_x_image'] = self._kwargs_fixed['delta_x_image']
            if 'delta_y_image' not in self._kwargs_fixed:
                kwargs_special['delta_y_image'] = args[i: i + self._num_images]
                i += self._num_images
            else:
                kwargs_special['delta_y_image'] = self._kwargs_fixed['delta_y_image']
        if self._source_size is True:
            if 'source_size' not in self._kwargs_fixed:
                kwargs_special['source_size'] = args[i]
                i += 1
            else:
                kwargs_special['source_size'] = self._kwargs_fixed['source_size']
        if self._num_tau0 > 0:
            if 'tau0_list' not in self._kwargs_fixed:
                kwargs_special['tau0_list'] = args[i:i + self._num_tau0]
                i += self._num_tau0
            else:
                kwargs_special['tau0_list'] = self._kwargs_fixed['tau0_list']
        if self._z_sampling is True:
            if 'z_sampling' not in self._kwargs_fixed:
                kwargs_special['z_sampling'] = args[i:i + self._num_z_sampling]
                i += self._num_z_sampling
            else:
                kwargs_special['z_sampling'] = self._kwargs_fixed['z_sampling']
        if self._source_grid_offset:
            if 'delta_x_source_grid' not in self._kwargs_fixed:
                kwargs_special['delta_x_source_grid'] = args[i]
                i += 1
            else:
                kwargs_special['delta_x_source_grid'] = self._kwargs_fixed['delta_x_source_grid']
            if 'delta_y_source_grid' not in self._kwargs_fixed:
                kwargs_special['delta_y_source_grid'] = args[i]
                i += 1
            else:
                kwargs_special['delta_y_source_grid'] = self._kwargs_fixed['delta_y_source_grid']

        if self._distance_ratio_sampling is True:
            for j in range(1, self._num_lens_planes+1):
                param_name = 'a_factor_{}'.format(j)
                if param_name not in self._kwargs_fixed:
                    kwargs_special[param_name] = args[i]
                    i += 1
                else:
                    kwargs_special[param_name] = self._kwargs_fixed[param_name]
            for j in range(2, self._num_lens_planes):
                param_name = 'b_factor_{}'.format(j)
                if param_name not in self._kwargs_fixed:
                    kwargs_special[param_name] = args[i]
                    i += 1
                else:
                    kwargs_special[param_name] = self._kwargs_fixed[param_name]
            # if 'D_dt_eff_ratio' not in self._kwargs_fixed:
            #     kwargs_special['D_dt_eff_ratio'] = args[i]
            #     i += 1
            # else:
            #     kwargs_special['D_dt_eff_ratio'] = self._kwargs_fixed['D_dt_eff_ratio']

        return kwargs_special, i
=======
        if impose_bound:
            result = ModelParamGroup.compose_get_params(
                self._param_groups,
                args,
                i,
                kwargs_fixed=self._kwargs_fixed,
                kwargs_lower=self.lower_limit,
                kwargs_upper=self.upper_limit,
            )
        else:
            result = ModelParamGroup.compose_get_params(
                self._param_groups, args, i, kwargs_fixed=self._kwargs_fixed
            )
        return result
>>>>>>> 536052cd

    def set_params(self, kwargs_special):
        """

        :param kwargs_special: keyword arguments with parameter settings
        :return: argument list of the sampled parameters extracted from kwargs_special
        """
        args = []
        if self._D_dt_sampling is True:
            if 'D_dt' not in self._kwargs_fixed:
                args.append(kwargs_special['D_dt'])
        if self._mass_scaling is True:
            if 'scale_factor' not in self._kwargs_fixed:
                for i in range(self._num_scale_factor):
                    args.append(kwargs_special['scale_factor'][i])
        if self._point_source_offset is True:
            if 'delta_x_image' not in self._kwargs_fixed:
                for i in range(self._num_images):
                    args.append(kwargs_special['delta_x_image'][i])
            if 'delta_y_image' not in self._kwargs_fixed:
                for i in range(self._num_images):
                    args.append(kwargs_special['delta_y_image'][i])
        if self._source_size is True:
            if 'source_size' not in self._kwargs_fixed:
                args.append(kwargs_special['source_size'])
        if self._num_tau0 > 0:
            if 'tau0_list' not in self._kwargs_fixed:
                for i in range(self._num_tau0):
                    args.append(kwargs_special['tau0_list'][i])
        if self._z_sampling is True:
            if 'z_sampling' not in self._kwargs_fixed:
                for i in range(self._num_z_sampling):
                    args.append(kwargs_special['z_sampling'][i])
        if self._source_grid_offset is True:
            if 'delta_x_source_grid' not in self._kwargs_fixed:
                args.append(kwargs_special['delta_x_source_grid'])
            if 'delta_y_source_grid' not in self._kwargs_fixed:
                args.append(kwargs_special['delta_y_source_grid'])
        if self._distance_ratio_sampling is True:
            for j in range(1, self._num_lens_planes+1):
                param_name = 'a_factor_{}'.format(j)
                if param_name not in self._kwargs_fixed:
                    args.append(kwargs_special[param_name])
            for j in range(2, self._num_lens_planes):
                param_name = 'b_factor_{}'.format(j)
                if param_name not in self._kwargs_fixed:
                    args.append(kwargs_special[param_name])
            # if 'D_dt_eff_ratio' not in self._kwargs_fixed:
            #     args.append(kwargs_special['D_dt_eff_ratio'])

        return args

    def num_param(self):
        """

        :return: integer, number of free parameters sampled (and managed) by this class, parameter names (list of strings)
        """
<<<<<<< HEAD
        num = 0
        string_list = []
        if self._D_dt_sampling is True:
            if 'D_dt' not in self._kwargs_fixed:
                num += 1
                string_list.append('D_dt')
        if self._mass_scaling is True:
            if 'scale_factor' not in self._kwargs_fixed:
                num += self._num_scale_factor
                for i in range(self._num_scale_factor):
                    string_list.append('scale_factor')
        if self._point_source_offset is True:
            if 'delta_x_image' not in self._kwargs_fixed:
                num += self._num_images
                for i in range(self._num_images):
                    string_list.append('delta_x_image')
            if 'delta_y_image' not in self._kwargs_fixed:
                num += self._num_images
                for i in range(self._num_images):
                    string_list.append('delta_y_image')
        if self._source_size is True:
            if 'source_size' not in self._kwargs_fixed:
                num += 1
                string_list.append('source_size')
        if self._num_tau0 > 0:
            if 'tau0_list' not in self._kwargs_fixed:
                num += self._num_tau0
                for i in range(self._num_tau0):
                    string_list.append('tau0')
        if self._z_sampling is True:
            if 'z_sampling' not in self._kwargs_fixed:
                num += self._num_z_sampling
                for i in range(self._num_z_sampling):
                    string_list.append('z')
        if self._source_grid_offset is True:
            if 'delta_x_source_grid' not in self._kwargs_fixed:
                num += 1
                string_list.append('delta_x_source_grid')
            if 'delta_y_source_grid' not in self._kwargs_fixed:
                num += 1
                string_list.append('delta_y_source_grid')
        if self._distance_ratio_sampling is True:
            for i in range(1, self._num_lens_planes+1):
                param_name = 'a_factor_{}'.format(i)
                if param_name not in self._kwargs_fixed:
                    num += 1
                    string_list.append(param_name)
            for i in range(2, self._num_lens_planes):
                param_name = 'b_factor_{}'.format(i)
                if param_name not in self._kwargs_fixed:
                    num += 1
                    string_list.append(param_name)
            # if 'D_dt_eff_ratio' not in self._kwargs_fixed:
            #     num += 1
            #     string_list.append('D_dt_eff_ratio')
        return num, string_list
=======
        return ModelParamGroup.compose_num_params(
            self._param_groups, kwargs_fixed=self._kwargs_fixed
        )

    @property
    def _param_groups(self):
        return [
            self._D_dt_sampling,
            self._D_d_sampling,
            self._b_ani_sampling,
            self._incli_sampling,
            self._mass_scaling,
            self._general_scaling,
            self._point_source_offset,
            self._source_size,
            self._tau0,
            self._z_sampling,
            self._source_grid_offset,
        ]
>>>>>>> 536052cd
<|MERGE_RESOLUTION|>--- conflicted
+++ resolved
@@ -4,7 +4,7 @@
 
 import numpy as np
 from .param_group import ModelParamGroup, SingleParam, ArrayParam
-
+import warnings
 
 # ==================================== #
 # == Defining individual parameters == #
@@ -118,7 +118,10 @@
     """
 
     def __init__(self, params: dict):
-        # params is a dictionary
+        """
+        :param params: dictionary of parameters to be scaled
+        :type params: dict
+        """
         self.param_names = {}
         self._kwargs_lower = {}
         self._kwargs_upper = {}
@@ -142,6 +145,39 @@
                 self._kwargs_upper[pow_name] = 10
 
 
+class DistanceRatioABParam(SingleParam):
+    """
+    Distance ratio a and b factors
+    """
+
+    def __init__(self, num_lens_plane: int):
+        """
+        :param num_lens_plane: number of lens planes
+        :type num_lens_plane: int
+        """
+        self.param_names = {}
+        self._kwargs_lower = {}
+        self._kwargs_upper = {}
+
+        super().__init__(params)
+        if not self.on:
+            return
+
+        for i in range(num_lens_plane):
+            num_param = np.max(array)
+
+            param_name = f"a_factor_{i+1}"
+            self.param_names[param_name] = 1
+            self._kwargs_lower[param_name] = 0
+            self._kwargs_upper[param_name] = 1000
+
+        for i in range(1, num_lens_plane-1):
+            param_name = f"b_factor_{i + 1}"
+            self.param_names[param_name] = 1
+            self._kwargs_lower[param_name] = 0
+            self._kwargs_upper[param_name] = 1000
+
+
 # ======================================== #
 # == All together: Composing into class == #
 # ======================================== #
@@ -155,13 +191,6 @@
     parameters.
     """
 
-<<<<<<< HEAD
-    def __init__(self, Ddt_sampling=False, mass_scaling=False, num_scale_factor=1,
-                 general_scaling_params=None, kwargs_fixed=None, kwargs_lower=None,
-                 kwargs_upper=None, point_source_offset=False, source_size=False, num_images=0, num_tau0=0,
-                 num_z_sampling=0, source_grid_offset=False,
-                 distance_ratio_sampling=False, num_lens_planes=1):
-=======
     def __init__(
         self,
         Ddt_sampling=False,
@@ -178,8 +207,9 @@
         num_z_sampling=0,
         source_grid_offset=False,
         kinematic_sampling=False,
+        distance_ratio_sampling=False,
+        num_lens_planes=1
     ):
->>>>>>> 536052cd
         """
 
         :param Ddt_sampling: bool, if True, samples the time-delay distance D_dt (in units of Mpc)
@@ -195,30 +225,14 @@
         :param source_size: bool, if True, samples a source size parameters to be evaluated in the flux ratio likelihood
         :param num_tau0: integer, number of different optical depth re-normalization factors
         :param num_z_sampling: integer, number of different lens redshifts to be sampled
-<<<<<<< HEAD
-        :param source_grid_offset: bool, if True, samples two parameters (x, y) for the offset of the pixelated source plane grid coordinates.
-        Warning: this is only defined for pixel-based source modelluing (e.g. 'SLIT_STARLETS' light profile)
-        :param distance_ratio_sampling: bool, if True, the distance ratios will be sampled. Only applicable for multi-plane case, will turn-off Ddt_sampling by default as Ddt will be sampled as a ratio with a fiducial value in this option.
-        :param num_lens_planes: integer, number of lens planes when `distance_ratio_sampling` is True
-        sampled
-        """
-
-        self._D_dt_sampling = Ddt_sampling
-        self._mass_scaling = mass_scaling
-        self._num_scale_factor = num_scale_factor
-        self._point_source_offset = point_source_offset
-        self._num_images = num_images
-        self._num_tau0 = num_tau0
-        self._num_z_sampling = num_z_sampling
-        self._distance_ratio_sampling = distance_ratio_sampling
-        if num_z_sampling > 0:
-            self._z_sampling = True
-=======
         :param source_grid_offset: bool, if True, samples two parameters (x, y) for the offset of the pixelated source
          plane grid coordinates.
          Warning: this is only defined for pixel-based source modelling (e.g. 'SLIT_STARLETS' light profile)
         :param kinematic_sampling: bool, if True, samples the kinematic parameters b_ani, incli, with cosmography
          D_dt (overrides _D_dt_sampling) and Dd
+        :param distance_ratio_sampling: bool, if True, the distance ratios will be sampled. Only applicable for multi-plane case, will turn-off Ddt_sampling by default as Ddt will be sampled as a ratio with a fiducial value in this option.
+        :param num_lens_planes: integer, number of lens planes when `distance_ratio_sampling` is True
+        sampled
         """
 
         self._D_dt_sampling = DdtSamplingParam(Ddt_sampling or kinematic_sampling)
@@ -232,9 +246,13 @@
 
         self._general_scaling = GeneralScalingParam(general_scaling_params or dict())
 
+        self._num_scale_factor = num_scale_factor
+        self._num_images = num_images
+        self._num_tau0 = num_tau0
+        self._num_z_sampling = num_z_sampling
+
         if point_source_offset:
             self._point_source_offset = PointSourceOffsetParam(True, num_images)
->>>>>>> 536052cd
         else:
             self._point_source_offset = PointSourceOffsetParam(False, 0)
         self._source_size = SourceSizeParam(source_size)
@@ -242,14 +260,17 @@
         self._z_sampling = ZSamplingParam(num_z_sampling)
         self._source_grid_offset = SourceGridOffsetParam(source_grid_offset)
 
-        if self._distance_ratio_sampling:
+        if distance_ratio_sampling:
+            self._num_lens_planes = num_lens_planes
+            self._distance_ratio_sampling = DistanceRatioABParam(num_lens_planes)
+
             if Ddt_sampling:
-                print("Warning: Ddt_sampling is turned off as distance_ratio_sampling is True.")
-            if num_z_sampling:
-                print("Warning: num_z_sampling is turned off as distance_ratio_sampling is True.")
-            self._D_dt_sampling = False
-            self._z_sampling = False
-            self._num_lens_planes = num_lens_planes
+                warnings.warn("Ddt_sampling is turned off when distance_ratio_sampling is True.")
+            if num_z_sampling > 0:
+                warnings.warn("num_z_sampling is turned off when distance_ratio_sampling is True.")
+
+            self._D_dt_sampling = DdtSamplingParam(False)
+            self._z_sampling = ZSamplingParam(False)
 
         if kwargs_fixed is None:
             kwargs_fixed = {}
@@ -257,54 +278,12 @@
 
         if kwargs_lower is None:
             kwargs_lower = {}
-
-            if self._D_dt_sampling is True:
-                kwargs_lower['D_dt'] = 0
-            if self._mass_scaling is True:
-                kwargs_lower['scale_factor'] = [0] * self._num_scale_factor
-            if self._point_source_offset is True:
-                kwargs_lower['delta_x_image'] = [-1] * self._num_images
-                kwargs_lower['delta_y_image'] = [-1] * self._num_images
-            if self._source_size is True:
-                kwargs_lower['source_size'] = 0
-            if self._num_tau0 > 0:
-                kwargs_lower['tau0_list'] = [0] * self._num_tau0
-            if self._z_sampling is True:
-                kwargs_lower['z_sampling'] = [0] * self._num_z_sampling
-            if self._source_grid_offset:
-                kwargs_lower['delta_x_source_grid'] = -100
-                kwargs_lower['delta_y_source_grid'] = -100
-            if self._distance_ratio_sampling:
-                for i in range(self._num_lens_planes):
-                    kwargs_lower['a_factor_{}'.format(i+1)] = 0.
-                for i in range(1, self._num_lens_planes-1):
-                    kwargs_lower['b_factor_{}'.format(i + 1)] = 0.
-                # kwargs_lower['D_dt_eff_ratio'] = 0.
-
+            for group in self._param_groups:
+                kwargs_lower = dict(kwargs_lower, **group.kwargs_lower)
         if kwargs_upper is None:
             kwargs_upper = {}
-            if self._D_dt_sampling is True:
-                kwargs_upper['D_dt'] = 100000
-            if self._mass_scaling is True:
-                kwargs_upper['scale_factor'] = [1000] * self._num_scale_factor
-            if self._point_source_offset is True:
-                kwargs_upper['delta_x_image'] = [1] * self._num_images
-                kwargs_upper['delta_y_image'] = [1] * self._num_images
-            if self._source_size is True:
-                kwargs_upper[source_size] = 1
-            if self._num_tau0 > 0:
-                kwargs_upper['tau0_list'] = [1000] * self._num_tau0
-            if self._z_sampling is True:
-                kwargs_upper['z_sampling'] = [20] * self._num_z_sampling
-            if self._source_grid_offset:
-                kwargs_upper['delta_x_source_grid'] = 100
-                kwargs_upper['delta_y_source_grid'] = 100
-            if self._distance_ratio_sampling is True:
-                for i in range(1, self._num_lens_planes+1):
-                    kwargs_upper['a_factor_{}'.format(i)] = 10.
-                for i in range(2, self._num_lens_planes):
-                    kwargs_upper['b_factor_{}'.format(i)] = 10.
-                # kwargs_upper['D_dt_eff_ratio'] = 10.
+            for group in self._param_groups:
+                kwargs_upper = dict(kwargs_upper, **group.kwargs_upper)
 
         self.lower_limit = kwargs_lower
         self.upper_limit = kwargs_upper
@@ -317,85 +296,6 @@
         :param impose_bound: bool, if True, imposes the lower and upper limits on the sampled parameters
         :return: keyword arguments related to args, index after reading out arguments of this class
         """
-<<<<<<< HEAD
-
-        kwargs_special = {}
-        if self._D_dt_sampling is True:
-            if 'D_dt' not in self._kwargs_fixed:
-                kwargs_special['D_dt'] = args[i]
-                i += 1
-            else:
-                kwargs_special['D_dt'] = self._kwargs_fixed['D_dt']
-        if self._mass_scaling is True:
-            if 'scale_factor' not in self._kwargs_fixed:
-                kwargs_special['scale_factor'] = args[i: i + self._num_scale_factor]
-                i += self._num_scale_factor
-            else:
-                kwargs_special['scale_factor'] = self._kwargs_fixed['scale_factor']
-        if self._point_source_offset is True:
-            if 'delta_x_image' not in self._kwargs_fixed:
-                kwargs_special['delta_x_image'] = args[i: i + self._num_images]
-                i += self._num_images
-            else:
-                kwargs_special['delta_x_image'] = self._kwargs_fixed['delta_x_image']
-            if 'delta_y_image' not in self._kwargs_fixed:
-                kwargs_special['delta_y_image'] = args[i: i + self._num_images]
-                i += self._num_images
-            else:
-                kwargs_special['delta_y_image'] = self._kwargs_fixed['delta_y_image']
-        if self._source_size is True:
-            if 'source_size' not in self._kwargs_fixed:
-                kwargs_special['source_size'] = args[i]
-                i += 1
-            else:
-                kwargs_special['source_size'] = self._kwargs_fixed['source_size']
-        if self._num_tau0 > 0:
-            if 'tau0_list' not in self._kwargs_fixed:
-                kwargs_special['tau0_list'] = args[i:i + self._num_tau0]
-                i += self._num_tau0
-            else:
-                kwargs_special['tau0_list'] = self._kwargs_fixed['tau0_list']
-        if self._z_sampling is True:
-            if 'z_sampling' not in self._kwargs_fixed:
-                kwargs_special['z_sampling'] = args[i:i + self._num_z_sampling]
-                i += self._num_z_sampling
-            else:
-                kwargs_special['z_sampling'] = self._kwargs_fixed['z_sampling']
-        if self._source_grid_offset:
-            if 'delta_x_source_grid' not in self._kwargs_fixed:
-                kwargs_special['delta_x_source_grid'] = args[i]
-                i += 1
-            else:
-                kwargs_special['delta_x_source_grid'] = self._kwargs_fixed['delta_x_source_grid']
-            if 'delta_y_source_grid' not in self._kwargs_fixed:
-                kwargs_special['delta_y_source_grid'] = args[i]
-                i += 1
-            else:
-                kwargs_special['delta_y_source_grid'] = self._kwargs_fixed['delta_y_source_grid']
-
-        if self._distance_ratio_sampling is True:
-            for j in range(1, self._num_lens_planes+1):
-                param_name = 'a_factor_{}'.format(j)
-                if param_name not in self._kwargs_fixed:
-                    kwargs_special[param_name] = args[i]
-                    i += 1
-                else:
-                    kwargs_special[param_name] = self._kwargs_fixed[param_name]
-            for j in range(2, self._num_lens_planes):
-                param_name = 'b_factor_{}'.format(j)
-                if param_name not in self._kwargs_fixed:
-                    kwargs_special[param_name] = args[i]
-                    i += 1
-                else:
-                    kwargs_special[param_name] = self._kwargs_fixed[param_name]
-            # if 'D_dt_eff_ratio' not in self._kwargs_fixed:
-            #     kwargs_special['D_dt_eff_ratio'] = args[i]
-            #     i += 1
-            # else:
-            #     kwargs_special['D_dt_eff_ratio'] = self._kwargs_fixed['D_dt_eff_ratio']
-
-        return kwargs_special, i
-=======
         if impose_bound:
             result = ModelParamGroup.compose_get_params(
                 self._param_groups,
@@ -410,7 +310,6 @@
                 self._param_groups, args, i, kwargs_fixed=self._kwargs_fixed
             )
         return result
->>>>>>> 536052cd
 
     def set_params(self, kwargs_special):
         """
@@ -418,114 +317,15 @@
         :param kwargs_special: keyword arguments with parameter settings
         :return: argument list of the sampled parameters extracted from kwargs_special
         """
-        args = []
-        if self._D_dt_sampling is True:
-            if 'D_dt' not in self._kwargs_fixed:
-                args.append(kwargs_special['D_dt'])
-        if self._mass_scaling is True:
-            if 'scale_factor' not in self._kwargs_fixed:
-                for i in range(self._num_scale_factor):
-                    args.append(kwargs_special['scale_factor'][i])
-        if self._point_source_offset is True:
-            if 'delta_x_image' not in self._kwargs_fixed:
-                for i in range(self._num_images):
-                    args.append(kwargs_special['delta_x_image'][i])
-            if 'delta_y_image' not in self._kwargs_fixed:
-                for i in range(self._num_images):
-                    args.append(kwargs_special['delta_y_image'][i])
-        if self._source_size is True:
-            if 'source_size' not in self._kwargs_fixed:
-                args.append(kwargs_special['source_size'])
-        if self._num_tau0 > 0:
-            if 'tau0_list' not in self._kwargs_fixed:
-                for i in range(self._num_tau0):
-                    args.append(kwargs_special['tau0_list'][i])
-        if self._z_sampling is True:
-            if 'z_sampling' not in self._kwargs_fixed:
-                for i in range(self._num_z_sampling):
-                    args.append(kwargs_special['z_sampling'][i])
-        if self._source_grid_offset is True:
-            if 'delta_x_source_grid' not in self._kwargs_fixed:
-                args.append(kwargs_special['delta_x_source_grid'])
-            if 'delta_y_source_grid' not in self._kwargs_fixed:
-                args.append(kwargs_special['delta_y_source_grid'])
-        if self._distance_ratio_sampling is True:
-            for j in range(1, self._num_lens_planes+1):
-                param_name = 'a_factor_{}'.format(j)
-                if param_name not in self._kwargs_fixed:
-                    args.append(kwargs_special[param_name])
-            for j in range(2, self._num_lens_planes):
-                param_name = 'b_factor_{}'.format(j)
-                if param_name not in self._kwargs_fixed:
-                    args.append(kwargs_special[param_name])
-            # if 'D_dt_eff_ratio' not in self._kwargs_fixed:
-            #     args.append(kwargs_special['D_dt_eff_ratio'])
-
-        return args
+        return ModelParamGroup.compose_set_params(
+            self._param_groups, kwargs_special, kwargs_fixed=self._kwargs_fixed
+        )
 
     def num_param(self):
         """
 
         :return: integer, number of free parameters sampled (and managed) by this class, parameter names (list of strings)
         """
-<<<<<<< HEAD
-        num = 0
-        string_list = []
-        if self._D_dt_sampling is True:
-            if 'D_dt' not in self._kwargs_fixed:
-                num += 1
-                string_list.append('D_dt')
-        if self._mass_scaling is True:
-            if 'scale_factor' not in self._kwargs_fixed:
-                num += self._num_scale_factor
-                for i in range(self._num_scale_factor):
-                    string_list.append('scale_factor')
-        if self._point_source_offset is True:
-            if 'delta_x_image' not in self._kwargs_fixed:
-                num += self._num_images
-                for i in range(self._num_images):
-                    string_list.append('delta_x_image')
-            if 'delta_y_image' not in self._kwargs_fixed:
-                num += self._num_images
-                for i in range(self._num_images):
-                    string_list.append('delta_y_image')
-        if self._source_size is True:
-            if 'source_size' not in self._kwargs_fixed:
-                num += 1
-                string_list.append('source_size')
-        if self._num_tau0 > 0:
-            if 'tau0_list' not in self._kwargs_fixed:
-                num += self._num_tau0
-                for i in range(self._num_tau0):
-                    string_list.append('tau0')
-        if self._z_sampling is True:
-            if 'z_sampling' not in self._kwargs_fixed:
-                num += self._num_z_sampling
-                for i in range(self._num_z_sampling):
-                    string_list.append('z')
-        if self._source_grid_offset is True:
-            if 'delta_x_source_grid' not in self._kwargs_fixed:
-                num += 1
-                string_list.append('delta_x_source_grid')
-            if 'delta_y_source_grid' not in self._kwargs_fixed:
-                num += 1
-                string_list.append('delta_y_source_grid')
-        if self._distance_ratio_sampling is True:
-            for i in range(1, self._num_lens_planes+1):
-                param_name = 'a_factor_{}'.format(i)
-                if param_name not in self._kwargs_fixed:
-                    num += 1
-                    string_list.append(param_name)
-            for i in range(2, self._num_lens_planes):
-                param_name = 'b_factor_{}'.format(i)
-                if param_name not in self._kwargs_fixed:
-                    num += 1
-                    string_list.append(param_name)
-            # if 'D_dt_eff_ratio' not in self._kwargs_fixed:
-            #     num += 1
-            #     string_list.append('D_dt_eff_ratio')
-        return num, string_list
-=======
         return ModelParamGroup.compose_num_params(
             self._param_groups, kwargs_fixed=self._kwargs_fixed
         )
@@ -544,5 +344,5 @@
             self._tau0,
             self._z_sampling,
             self._source_grid_offset,
-        ]
->>>>>>> 536052cd
+            self._distance_ratio_sampling
+        ]